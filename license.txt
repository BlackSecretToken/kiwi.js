<<<<<<< HEAD
Kiwi.js is releases under the MIT license
The MIT License (MIT)

Copyright (c) 2014 GameLab
=======
The MIT License (MIT)

Copyright (c) 2014 Gamelab
>>>>>>> 7658f7c9

Permission is hereby granted, free of charge, to any person obtaining a copy
of this software and associated documentation files (the "Software"), to deal
in the Software without restriction, including without limitation the rights
to use, copy, modify, merge, publish, distribute, sublicense, and/or sell
copies of the Software, and to permit persons to whom the Software is
furnished to do so, subject to the following conditions:

The above copyright notice and this permission notice shall be included in
all copies or substantial portions of the Software.

THE SOFTWARE IS PROVIDED "AS IS", WITHOUT WARRANTY OF ANY KIND, EXPRESS OR
IMPLIED, INCLUDING BUT NOT LIMITED TO THE WARRANTIES OF MERCHANTABILITY,
FITNESS FOR A PARTICULAR PURPOSE AND NONINFRINGEMENT. IN NO EVENT SHALL THE
AUTHORS OR COPYRIGHT HOLDERS BE LIABLE FOR ANY CLAIM, DAMAGES OR OTHER
LIABILITY, WHETHER IN AN ACTION OF CONTRACT, TORT OR OTHERWISE, ARISING FROM,
OUT OF OR IN CONNECTION WITH THE SOFTWARE OR THE USE OR OTHER DEALINGS IN
THE SOFTWARE.<|MERGE_RESOLUTION|>--- conflicted
+++ resolved
@@ -1,13 +1,6 @@
-<<<<<<< HEAD
-Kiwi.js is releases under the MIT license
-The MIT License (MIT)
-
-Copyright (c) 2014 GameLab
-=======
 The MIT License (MIT)
 
 Copyright (c) 2014 Gamelab
->>>>>>> 7658f7c9
 
 Permission is hereby granted, free of charge, to any person obtaining a copy
 of this software and associated documentation files (the "Software"), to deal
