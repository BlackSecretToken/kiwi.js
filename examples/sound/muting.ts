--- conflicted
+++ resolved
@@ -32,19 +32,11 @@
     }
 
     mute() {
-<<<<<<< HEAD
-        //this.tommy.mute(true);
+        this.tommy.mute(true);
     }
 
     unmute() {
-        //this.tommy.mute(false);
-=======
-        this.tommy.mute = true;
-    }
-
-    unmute() {
-        this.tommy.mute = false;
->>>>>>> 8dcc80a1
+        this.tommy.mute(false);
     }
     
 
