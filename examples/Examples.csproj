--- conflicted
+++ resolved
@@ -21,12 +21,9 @@
     <UpgradeBackupLocation />
   </PropertyGroup>
   <ItemGroup>
-<<<<<<< HEAD
     <TypeScriptCompile Include="animations\PlayOnceAndLoop.ts" />
     <TypeScriptCompile Include="animations\CreatingAndSwitchingAnimations.ts" />
-=======
     <Content Include="assets\bunny.png" />
->>>>>>> b49497c7
     <Content Include="assets\coin.png" />
     <Content Include="assets\explosion.png" />
     <Content Include="assets\firstState.jpg" />
