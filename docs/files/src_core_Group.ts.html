<!DOCTYPE html>
<html lang="en">
<head>
    <meta charset="utf-8">
    <title>src/core/Group.ts - Kiwi.js</title>
    <link rel="stylesheet" href="http://yui.yahooapis.com/3.9.1/build/cssgrids/cssgrids-min.css">
    <link rel="stylesheet" href="../assets/vendor/prettify/prettify-min.css">
    <link rel="stylesheet" href="../assets/css/main.css" id="site_styles">
    <link rel="shortcut icon" type="image/png" href="../assets/favicon.png">
    <script src="http://yui.yahooapis.com/combo?3.9.1/build/yui/yui-min.js"></script>
</head>
<body class="yui3-skin-sam">

<div id="doc">
    <div id="hd" class="yui3-g header">
        <div class="yui3-u-3-4">
            
                <h1><img src="../assets/css/logo.png" title="Kiwi.js"></h1>
            
        </div>
        <div class="yui3-u-1-4 version">
            <em>API Docs for: 1.4.1</em>
        </div>
    </div>
    <div id="bd" class="yui3-g">

        <div class="yui3-u-1-4">
            <div id="docs-sidebar" class="sidebar apidocs">
                <div id="api-list">
    <h2 class="off-left">APIs</h2>
    <div id="api-tabview" class="tabview">
        <ul class="tabs">
            <li><a href="#api-classes">Classes</a></li>
            <li><a href="#api-modules">Modules</a></li>
        </ul>

        <div id="api-tabview-filter">
            <input type="search" id="api-filter" placeholder="Type to filter APIs">
        </div>

        <div id="api-tabview-panel">
            <ul id="api-classes" class="apis classes">
            
                <li><a href="../classes/Kiwi.Animations.Animation.html">Kiwi.Animations.Animation</a></li>
            
                <li><a href="../classes/Kiwi.Animations.Sequence.html">Kiwi.Animations.Sequence</a></li>
            
                <li><a href="../classes/Kiwi.Animations.Tween.html">Kiwi.Animations.Tween</a></li>
            
                <li><a href="../classes/Kiwi.Animations.Tweens.Easing.Back.html">Kiwi.Animations.Tweens.Easing.Back</a></li>
            
                <li><a href="../classes/Kiwi.Animations.Tweens.Easing.Bounce.html">Kiwi.Animations.Tweens.Easing.Bounce</a></li>
            
                <li><a href="../classes/Kiwi.Animations.Tweens.Easing.Circular.html">Kiwi.Animations.Tweens.Easing.Circular</a></li>
            
                <li><a href="../classes/Kiwi.Animations.Tweens.Easing.Cubic.html">Kiwi.Animations.Tweens.Easing.Cubic</a></li>
            
                <li><a href="../classes/Kiwi.Animations.Tweens.Easing.Elastic.html">Kiwi.Animations.Tweens.Easing.Elastic</a></li>
            
                <li><a href="../classes/Kiwi.Animations.Tweens.Easing.Exponential.html">Kiwi.Animations.Tweens.Easing.Exponential</a></li>
            
                <li><a href="../classes/Kiwi.Animations.Tweens.Easing.Linear.html">Kiwi.Animations.Tweens.Easing.Linear</a></li>
            
                <li><a href="../classes/Kiwi.Animations.Tweens.Easing.Quadratic.html">Kiwi.Animations.Tweens.Easing.Quadratic</a></li>
            
                <li><a href="../classes/Kiwi.Animations.Tweens.Easing.Quartic.html">Kiwi.Animations.Tweens.Easing.Quartic</a></li>
            
                <li><a href="../classes/Kiwi.Animations.Tweens.Easing.Quintic.html">Kiwi.Animations.Tweens.Easing.Quintic</a></li>
            
                <li><a href="../classes/Kiwi.Animations.Tweens.Easing.Sinusoidal.html">Kiwi.Animations.Tweens.Easing.Sinusoidal</a></li>
            
                <li><a href="../classes/Kiwi.Animations.Tweens.TweenManager.html">Kiwi.Animations.Tweens.TweenManager</a></li>
            
                <li><a href="../classes/Kiwi.Camera.html">Kiwi.Camera</a></li>
            
                <li><a href="../classes/Kiwi.CameraManager.html">Kiwi.CameraManager</a></li>
            
                <li><a href="../classes/Kiwi.Component.html">Kiwi.Component</a></li>
            
                <li><a href="../classes/Kiwi.ComponentManager.html">Kiwi.ComponentManager</a></li>
            
                <li><a href="../classes/Kiwi.Components.AnimationManager.html">Kiwi.Components.AnimationManager</a></li>
            
                <li><a href="../classes/Kiwi.Components.ArcadePhysics.html">Kiwi.Components.ArcadePhysics</a></li>
            
                <li><a href="../classes/Kiwi.Components.Box.html">Kiwi.Components.Box</a></li>
            
                <li><a href="../classes/Kiwi.Components.Input.html">Kiwi.Components.Input</a></li>
            
                <li><a href="../classes/Kiwi.Components.Sound.html">Kiwi.Components.Sound</a></li>
            
                <li><a href="../classes/Kiwi.Entity.html">Kiwi.Entity</a></li>
            
                <li><a href="../classes/Kiwi.Files.AudioFile.html">Kiwi.Files.AudioFile</a></li>
            
                <li><a href="../classes/Kiwi.Files.DataFile.html">Kiwi.Files.DataFile</a></li>
            
                <li><a href="../classes/Kiwi.Files.DataLibrary.html">Kiwi.Files.DataLibrary</a></li>
            
                <li><a href="../classes/Kiwi.Files.File.html">Kiwi.Files.File</a></li>
            
                <li><a href="../classes/Kiwi.Files.FileStore.html">Kiwi.Files.FileStore</a></li>
            
                <li><a href="../classes/Kiwi.Files.Loader.html">Kiwi.Files.Loader</a></li>
            
                <li><a href="../classes/Kiwi.Files.TextureFile.html">Kiwi.Files.TextureFile</a></li>
            
                <li><a href="../classes/Kiwi.Game.html">Kiwi.Game</a></li>
            
                <li><a href="../classes/Kiwi.GameManager.html">Kiwi.GameManager</a></li>
            
                <li><a href="../classes/Kiwi.GameObjects.Sprite.html">Kiwi.GameObjects.Sprite</a></li>
            
                <li><a href="../classes/Kiwi.GameObjects.StaticImage.html">Kiwi.GameObjects.StaticImage</a></li>
            
                <li><a href="../classes/Kiwi.GameObjects.TextField.html">Kiwi.GameObjects.TextField</a></li>
            
                <li><a href="../classes/Kiwi.GameObjects.Tilemap.TileMap.html">Kiwi.GameObjects.Tilemap.TileMap</a></li>
            
                <li><a href="../classes/Kiwi.GameObjects.Tilemap.TileMapLayer.html">Kiwi.GameObjects.Tilemap.TileMapLayer</a></li>
            
                <li><a href="../classes/Kiwi.GameObjects.Tilemap.TileMapLayerIsometric.html">Kiwi.GameObjects.Tilemap.TileMapLayerIsometric</a></li>
            
                <li><a href="../classes/Kiwi.GameObjects.Tilemap.TileMapLayerOrthogonal.html">Kiwi.GameObjects.Tilemap.TileMapLayerOrthogonal</a></li>
            
                <li><a href="../classes/Kiwi.GameObjects.Tilemap.TileType.html">Kiwi.GameObjects.Tilemap.TileType</a></li>
            
                <li><a href="../classes/Kiwi.Geom.AABB.html">Kiwi.Geom.AABB</a></li>
            
                <li><a href="../classes/Kiwi.Geom.Circle.html">Kiwi.Geom.Circle</a></li>
            
                <li><a href="../classes/Kiwi.Geom.Intersect.html">Kiwi.Geom.Intersect</a></li>
            
                <li><a href="../classes/Kiwi.Geom.IntersectResult.html">Kiwi.Geom.IntersectResult</a></li>
            
                <li><a href="../classes/Kiwi.Geom.Line.html">Kiwi.Geom.Line</a></li>
            
                <li><a href="../classes/Kiwi.Geom.Matrix.html">Kiwi.Geom.Matrix</a></li>
            
                <li><a href="../classes/Kiwi.Geom.Point.html">Kiwi.Geom.Point</a></li>
            
                <li><a href="../classes/Kiwi.Geom.Ray.html">Kiwi.Geom.Ray</a></li>
            
                <li><a href="../classes/Kiwi.Geom.Rectangle.html">Kiwi.Geom.Rectangle</a></li>
            
                <li><a href="../classes/Kiwi.Geom.Transform.html">Kiwi.Geom.Transform</a></li>
            
                <li><a href="../classes/Kiwi.Geom.Vector2.html">Kiwi.Geom.Vector2</a></li>
            
                <li><a href="../classes/Kiwi.Group.html">Kiwi.Group</a></li>
            
                <li><a href="../classes/Kiwi.HUD.HUDComponents.Counter.html">Kiwi.HUD.HUDComponents.Counter</a></li>
            
                <li><a href="../classes/Kiwi.HUD.HUDComponents.Time.html">Kiwi.HUD.HUDComponents.Time</a></li>
            
                <li><a href="../classes/Kiwi.HUD.HUDComponents.WidgetInput.html">Kiwi.HUD.HUDComponents.WidgetInput</a></li>
            
                <li><a href="../classes/Kiwi.HUD.HUDDisplay.html">Kiwi.HUD.HUDDisplay</a></li>
            
                <li><a href="../classes/Kiwi.HUD.HUDManager.html">Kiwi.HUD.HUDManager</a></li>
            
                <li><a href="../classes/Kiwi.HUD.HUDWidget.html">Kiwi.HUD.HUDWidget</a></li>
            
                <li><a href="../classes/Kiwi.HUD.Widget.Bar.html">Kiwi.HUD.Widget.Bar</a></li>
            
                <li><a href="../classes/Kiwi.HUD.Widget.BasicScore.html">Kiwi.HUD.Widget.BasicScore</a></li>
            
                <li><a href="../classes/Kiwi.HUD.Widget.Button.html">Kiwi.HUD.Widget.Button</a></li>
            
                <li><a href="../classes/Kiwi.HUD.Widget.Icon.html">Kiwi.HUD.Widget.Icon</a></li>
            
                <li><a href="../classes/Kiwi.HUD.Widget.IconBar.html">Kiwi.HUD.Widget.IconBar</a></li>
            
                <li><a href="../classes/Kiwi.HUD.Widget.Menu.html">Kiwi.HUD.Widget.Menu</a></li>
            
                <li><a href="../classes/Kiwi.HUD.Widget.MenuItem.html">Kiwi.HUD.Widget.MenuItem</a></li>
            
                <li><a href="../classes/Kiwi.HUD.Widget.TextField.html">Kiwi.HUD.Widget.TextField</a></li>
            
                <li><a href="../classes/Kiwi.HUD.Widget.Time.html">Kiwi.HUD.Widget.Time</a></li>
            
                <li><a href="../classes/Kiwi.IChild.html">Kiwi.IChild</a></li>
            
                <li><a href="../classes/Kiwi.Input.Finger.html">Kiwi.Input.Finger</a></li>
            
                <li><a href="../classes/Kiwi.Input.InputManager.html">Kiwi.Input.InputManager</a></li>
            
                <li><a href="../classes/Kiwi.Input.Key.html">Kiwi.Input.Key</a></li>
            
                <li><a href="../classes/Kiwi.Input.Keyboard.html">Kiwi.Input.Keyboard</a></li>
            
                <li><a href="../classes/Kiwi.Input.Keycodes.html">Kiwi.Input.Keycodes</a></li>
            
                <li><a href="../classes/Kiwi.Input.Mouse.html">Kiwi.Input.Mouse</a></li>
            
                <li><a href="../classes/Kiwi.Input.MouseCursor.html">Kiwi.Input.MouseCursor</a></li>
            
                <li><a href="../classes/Kiwi.Input.Pointer.html">Kiwi.Input.Pointer</a></li>
            
                <li><a href="../classes/Kiwi.Input.Touch.html">Kiwi.Input.Touch</a></li>
            
                <li><a href="../classes/Kiwi.PluginManager.html">Kiwi.PluginManager</a></li>
            
                <li><a href="../classes/Kiwi.Renderers.CanvasRenderer.html">Kiwi.Renderers.CanvasRenderer</a></li>
            
                <li><a href="../classes/Kiwi.Renderers.GLArrayBuffer.html">Kiwi.Renderers.GLArrayBuffer</a></li>
            
                <li><a href="../classes/Kiwi.Renderers.GLBlendMode.html">Kiwi.Renderers.GLBlendMode</a></li>
            
                <li><a href="../classes/Kiwi.Renderers.GLElementArrayBuffer.html">Kiwi.Renderers.GLElementArrayBuffer</a></li>
            
                <li><a href="../classes/Kiwi.Renderers.GLRenderManager.html">Kiwi.Renderers.GLRenderManager</a></li>
            
                <li><a href="../classes/Kiwi.Renderers.GLTextureManager.html">Kiwi.Renderers.GLTextureManager</a></li>
            
                <li><a href="../classes/Kiwi.Renderers.GLTextureWrapper.html">Kiwi.Renderers.GLTextureWrapper</a></li>
            
                <li><a href="../classes/Kiwi.Renderers.Renderer.html">Kiwi.Renderers.Renderer</a></li>
            
                <li><a href="../classes/Kiwi.Renderers.TextureAtlasRenderer.html">Kiwi.Renderers.TextureAtlasRenderer</a></li>
            
                <li><a href="../classes/Kiwi.Shaders.ShaderManager.html">Kiwi.Shaders.ShaderManager</a></li>
            
                <li><a href="../classes/Kiwi.Shaders.ShaderPair.html">Kiwi.Shaders.ShaderPair</a></li>
            
                <li><a href="../classes/Kiwi.Shaders.TextureAtlasShader.html">Kiwi.Shaders.TextureAtlasShader</a></li>
            
                <li><a href="../classes/Kiwi.Signal.html">Kiwi.Signal</a></li>
            
                <li><a href="../classes/Kiwi.SignalBinding.html">Kiwi.SignalBinding</a></li>
            
                <li><a href="../classes/Kiwi.Sound.Audio.html">Kiwi.Sound.Audio</a></li>
            
                <li><a href="../classes/Kiwi.Sound.AudioLibrary.html">Kiwi.Sound.AudioLibrary</a></li>
            
                <li><a href="../classes/Kiwi.Sound.AudioManager.html">Kiwi.Sound.AudioManager</a></li>
            
                <li><a href="../classes/Kiwi.Stage.html">Kiwi.Stage</a></li>
            
                <li><a href="../classes/Kiwi.State.html">Kiwi.State</a></li>
            
                <li><a href="../classes/Kiwi.StateConfig.html">Kiwi.StateConfig</a></li>
            
                <li><a href="../classes/Kiwi.StateManager.html">Kiwi.StateManager</a></li>
            
                <li><a href="../classes/Kiwi.System.Bootstrap.html">Kiwi.System.Bootstrap</a></li>
            
                <li><a href="../classes/Kiwi.System.Device.html">Kiwi.System.Device</a></li>
            
                <li><a href="../classes/Kiwi.Textures.SingleImage.html">Kiwi.Textures.SingleImage</a></li>
            
                <li><a href="../classes/Kiwi.Textures.SpriteSheet.html">Kiwi.Textures.SpriteSheet</a></li>
            
                <li><a href="../classes/Kiwi.Textures.TextureAtlas.html">Kiwi.Textures.TextureAtlas</a></li>
            
                <li><a href="../classes/Kiwi.Textures.TextureLibrary.html">Kiwi.Textures.TextureLibrary</a></li>
            
                <li><a href="../classes/Kiwi.Time.Clock.html">Kiwi.Time.Clock</a></li>
            
                <li><a href="../classes/Kiwi.Time.ClockManager.html">Kiwi.Time.ClockManager</a></li>
            
                <li><a href="../classes/Kiwi.Time.MasterClock.html">Kiwi.Time.MasterClock</a></li>
            
                <li><a href="../classes/Kiwi.Time.Timer.html">Kiwi.Time.Timer</a></li>
            
                <li><a href="../classes/Kiwi.Time.TimerEvent.html">Kiwi.Time.TimerEvent</a></li>
            
                <li><a href="../classes/Kiwi.Utils.Canvas.html">Kiwi.Utils.Canvas</a></li>
            
                <li><a href="../classes/Kiwi.Utils.Color.html">Kiwi.Utils.Color</a></li>
            
                <li><a href="../classes/Kiwi.Utils.Common.html">Kiwi.Utils.Common</a></li>
            
                <li><a href="../classes/Kiwi.Utils.GameMath.html">Kiwi.Utils.GameMath</a></li>
            
                <li><a href="../classes/Kiwi.Utils.Log.html">Kiwi.Utils.Log</a></li>
            
                <li><a href="../classes/Kiwi.Utils.RandomDataGenerator.html">Kiwi.Utils.RandomDataGenerator</a></li>
            
                <li><a href="../classes/Kiwi.Utils.RequestAnimationFrame.html">Kiwi.Utils.RequestAnimationFrame</a></li>
            
                <li><a href="../classes/Kiwi.Utils.Version.html">Kiwi.Utils.Version</a></li>
            
            </ul>

            <ul id="api-modules" class="apis modules">
            
                <li><a href="../modules/Animations.html">Animations</a></li>
            
                <li><a href="../modules/Components.html">Components</a></li>
            
                <li><a href="../modules/Easing.html">Easing</a></li>
            
                <li><a href="../modules/Files.html">Files</a></li>
            
                <li><a href="../modules/GameObjects.html">GameObjects</a></li>
            
                <li><a href="../modules/Geom.html">Geom</a></li>
            
                <li><a href="../modules/HUD.html">HUD</a></li>
            
                <li><a href="../modules/HUDComponents.html">HUDComponents</a></li>
            
                <li><a href="../modules/Input.html">Input</a></li>
            
                <li><a href="../modules/Kiwi.html">Kiwi</a></li>
            
                <li><a href="../modules/Renderers.html">Renderers</a></li>
            
                <li><a href="../modules/Shaders.html">Shaders</a></li>
            
                <li><a href="../modules/Sound.html">Sound</a></li>
            
                <li><a href="../modules/System.html">System</a></li>
            
                <li><a href="../modules/Textures.html">Textures</a></li>
            
                <li><a href="../modules/Tilemap.html">Tilemap</a></li>
            
                <li><a href="../modules/Time.html">Time</a></li>
            
                <li><a href="../modules/Tweens.html">Tweens</a></li>
            
                <li><a href="../modules/Utils.html">Utils</a></li>
            
                <li><a href="../modules/Utils..html">Utils.</a></li>
            
                <li><a href="../modules/Widget.html">Widget</a></li>
            
            </ul>
        </div>
    </div>
</div>

            </div>
        </div>
        <div class="yui3-u-3-4">
                <div id="api-options">
        Show:
        <label for="api-show-inherited">
            <input type="checkbox" id="api-show-inherited" checked>
            Inherited
        </label>

        <label for="api-show-protected">
            <input type="checkbox" id="api-show-protected">
            Protected
        </label>

        <label for="api-show-private">
            <input type="checkbox" id="api-show-private">
            Private
        </label>
        <label for="api-show-deprecated">
            <input type="checkbox" id="api-show-deprecated">
            Deprecated
        </label>

    </div>


            <div class="apidocs">
                <div id="docs-main">
                    <div class="content">
                        <h1 class="file-heading">File: src/core/Group.ts</h1>

<div class="file">
    <pre class="code prettyprint linenums">
/**
* 
* @module Kiwi
* 
*/

module Kiwi {

	/**
	* The group class is central to creating the scene graph that contains all objects in a state. A group can contain entities or other groups, thereby enabling a nested tree scene graph.
	* The members of the Group&#x27;s coordinates are also in relation to the Group that they were added to. So if you moved an entire Group, each member of that Group would also &#x27;move&#x27;.
	* 
	* @class Group
	* @namespace Kiwi
	* @constructor
	* @param state {Kiwi.State} The State that this Group is a part of.
	* @param [name=&#x27;&#x27;] {String} The name of this group. 
	* @return {Kiwi.Group}
	* 
	*/
	export class Group implements Kiwi.IChild {

		constructor(state: Kiwi.State, name: string = &#x27;&#x27;) {

			//prevents the state going AHHH...since the state extends group.
			if (state !== null) {
				this.state = state;
				this.game = this.state.game;
				this.id = this.game.rnd.uuid();
				this.state.addToTrackingList(this);
			}

			//  Properties
			this.name = name;
			this.components = new Kiwi.ComponentManager(Kiwi.GROUP, this);

			this._exists = true;
			this._active = true;
			this._visible = true;

			this.transform = new Kiwi.Geom.Transform();
			this.members = [];
		}

		/**
		* Returns the type of this object
		* @method objType
		* @return {String} &quot;Group&quot;
		* @public
		*/
		public objType(): string {
			return &quot;Group&quot;;
		}

		/*
		* Represents the type of child that this is. 
		* @method childType
		* @return number
		* @public
		*/
		public childType(): number {
			return Kiwi.GROUP;
		}

		/**
		* A name for this Group. This is not checked for uniqueness within the Game, but is very useful for debugging.
		* @property name
		* @type string
		* @default &#x27;&#x27;
		* @public
		*/
		public name: string = &#x27;&#x27;;

		/**
		* The transform object for this group. 
		* Transform handles the calculation of coordinates/rotation/scale e.t.c in the Game World.
		* @property transform
		* @type Kiwi.Geom.Transform
		* @public
		*/
		public transform: Kiwi.Geom.Transform;

		/**
		* The parent group of this group.
		* @property _parent
		* @type Kiwi.Group
		* @private
		*/
		private _parent: Kiwi.Group = null;

		/**
		* Set&#x27;s the parent of this entity. Note that this also sets the transforms parent of this entity to be the passed groups transform.
		* @property parent
		* @type Kiwi.Group
		* @public
		*/
		public set parent(val: Kiwi.Group) {
			//check to see if the parent is not an descendor
			//if (this.containsDescendant(val) === false) {
				this.transform.parent = (val !== null) ? val.transform : null;
				this._parent = val;
			//}
		}
		public get parent(): Kiwi.Group {
			return this._parent;
		}

		/**
		* Indicates whether or not this entity is attached to the state.
		* @property onState
		* @public
		* @since 1.4.1
		*/
		public get onState(): boolean {
			if (this.parent) {
				if (this.parent.objType() === &quot;State&quot;) {
					return true;
				} else {
					return this.parent.onState;
				}
			}
			return false;
		}

		/**
		* The X coordinate of this group. This is just aliased to the transform property.
		* @property x
		* @type Number
		* @public
		*/
		public get x(): number {
			return this.transform.x;
		}
		public set x(value: number) {
			this.transform.x = value;
		}

		/**
		* The Y coordinate of this group. This is just aliased to the transform property.
		* @property y
		* @type Number
		* @public
		*/
		public get y(): number {
			return this.transform.y;
		}
		public set y(value: number) {
			this.transform.y = value;
		}

		/**
		* The X coordinate of this group in world space; that is, after parent transforms. This is just aliased to the transform property. This is READ-ONLY.
		* @property worldX
		* @type number
		* @public
		* @since 1.1.0
		*/
		public get worldX(): number {
			return this.transform.worldX;
		}

		/**
		* The Y coordinate of this group in world space; that is, after parent transforms. This is just aliased to the transform property. This is READ-ONLY.
		* @property worldY
		* @type number
		* @public
		* @since 1.1.0
		*/
		public get worldY(): number {
			return this.transform.worldY;
		}

		/*
		* The Scale X of this group. This is just aliased to the transform property.
		* @property scaleX
		* @type Number
		* @public
		*/
		public get scaleX(): number {
			return this.transform.scaleX;
		}
		public set scaleX(value: number) {
			this.transform.scaleX = value;
		}

		/*
		* The Scale Y coordinate of this group. This is just aliased to the transform property.
		* @property scaleY
		* @type Number
		* @public
		*/
		public get scaleY(): number {
			return this.transform.scaleY;
		}
		public set scaleY(value: number) {
			this.transform.scaleY = value;
		}

		/**
		* The scale of this group. This is just aliased to the transform property. This is WRITE-ONLY.
		* @property scale
		* @type number
		* @public
		* @since 1.1.0
		*/
		public set scale(value: number) {
			this.transform.scale = value;
		}

		/*
		* The rotation of this group. This is just aliased to the transform property.
		* @property rotation
		* @type Number
		* @public
		*/
		public get rotation(): number {
			return this.transform.rotation;
		}
		public set rotation(value: number) {
			this.transform.rotation = value;
		}

		/**
		* The rotation offset of this group in the X axis. This is just aliased to the transform property.
		* @property rotPointX
		* @type number
		* @public
		* @since 1.1.0
		*/
		public get rotPointX(): number {
			return this.transform.rotPointX;
		}
		public set rotPointX(value: number) {
			this.transform.rotPointX = value;
		}

		/**
		* The rotation offset of this group in the Y axis. This is just aliased to the transform property.
		* @property rotPointY
		* @type number
		* @public
		* @since 1.1.0
		*/
		public get rotPointY(): number {
			return this.transform.rotPointY;
		}
		public set rotPointY(value: number) {
			this.transform.rotPointY = value;
		}

		/**
		* The anchor point offset of this group in the X axis. This is just aliased to the transform property, and is in turn an alias of rotPointX.
		* @property anchorPointX
		* @type number
		* @public
		* @since 1.1.0
		*/
		public get anchorPointX(): number {
			return this.transform.anchorPointX;
		}
		public set anchorPointX(value: number) {
			this.transform.anchorPointX = value;
		}

		/**
		* The anchor point offset of this group in the Y axis. This is just aliased to the transform property, and is in turn an alias of rotPointY.
		* @property anchorPointY
		* @type number
		* @public
		* @since 1.1.0
		*/
		public get anchorPointY(): number {
			return this.transform.anchorPointY;
		}
		public set anchorPointY(value: number) {
			this.transform.anchorPointY = value;
		}

		/**
		* The Component Manager
		* @property components
		* @type Kiwi.ComponentManager
		* @public
		*/
		public components: Kiwi.ComponentManager;

		/**
		* The game this Group belongs to
		* @property game
		* @type Kiwi.Game
		* @public
		*/
		public game: Kiwi.Game = null;

		/**
		* The State that this Group belongs to
		* @property state
		* @type Kiwi.State
		* @public
		**/
		public state: Kiwi.State = null;

		/**
		* A unique identifier for this Group within the game used internally by the framework. See the name property for a friendly version.
		* @property id
		* @type string
		* @public
		*/
		public id: string;
		
		/**
		* The collection of children belonging to this group 
		* @property members
		* @type Array
		* @public
		*/
		public members: Kiwi.IChild[];
		
		/** 
		* Returns the total number of children in this Group. Doesn&#x27;t distinguish between alive and dead children.
		* @method numChildren
		* @return {Number} The number of children in this Group
		* @public
		*/
		public numChildren(): number {
			return this.members.length;
		}

		/**
		* An indication of whether or not this group is &#x27;dirty&#x27; and thus needs to be re-rendered or not.
		* @property _dirty
		* @type boolean
		* @private
		*/
		private _dirty: boolean = true;

		/**
		* Sets all children of the Group to be dirty.
		* @property dirty
		* @type boolean
		* @public
		*/
		public set dirty(value: boolean) {
			if (value !== undefined) {
				this._dirty = value;

				for (var i = 0; i &lt; this.members.length; i++) {
					this.members[i].dirty = value;
				}
			}
		}
		public get dirty(): boolean {
			return this._dirty;
		}

		/**
		* Checks if the given entity is in this group
		* @method contains
		* @param child {IChild} The IChild that you want to checked.
		* @return {boolean} true if entity exists in group.
		* @public
		*/
		public contains(child: Kiwi.IChild): boolean {                                         // MAKE RECURSIVE
			return (this.members.indexOf(child) === -1) ? false : true;
		}

		/**
		* Checks to see if the given object is contained in this group as a descendant
		* @method containsDescendant
		* @param child {object} The IChild that you want to check.
		* @return {boolean}
		* @public
		*/
		public containsDescendant(child: Kiwi.IChild): boolean {
			for (var i = 0; i &lt; this.members.length; i++) {
				var curMember: any = this.members[i];
				if (curMember.id == child.id || curMember.childType() == Kiwi.Group &amp;&amp; curMember.containsDesendant(child)) {
					return true;
				}
			}
			return false;
		}

		/**
		* Checks to see if one child is an ansector of another child.
		* @method containsAncestor
		* @param descendant {object} The object that you are checking.
		* @param ancestor {Group} The parent (ancestor) that you are checking for.
		* @return {boolean}
		* @public
		*/ 
		public containsAncestor(descendant: Kiwi.IChild, ancestor:Kiwi.Group): boolean {
			if (descendant.parent === null || descendant.parent === undefined) {
				return false;   
			}
			if (descendant.parent == ancestor) return true; //desendants parent is the same? 
			return descendant.parent.containsAncestor(descendant.parent, ancestor); //keep going up the chain.
		}


		/**
		* -------------------------
		* Add Children methods
		* -------------------------
		**/


		/**
		* Adds an Entity to this Group. The Entity must not already be in this Group.
		* @method addChild
		* @param child {object} The child to be added.
		* @return {object} The child that was added.
		* @public
		*/
		public addChild(child: Kiwi.IChild): Kiwi.IChild {              

			//Implement feature where you can pass as many children to be added. Modify this script to work via the &#x27;arguments&#x27; property

			//make sure you aren&#x27;t adding a state or itself
			if (child.childType() === Kiwi.STATE || child == this) return;

			//make sure it is not itself.
			if (child.parent !== null) 
				child.parent.removeChild(child);
			
			//check to see if the child is already part of a group.
			this.members.push(child);
			child.parent = this;
			
			return child;
		}
		 
		/**
		* Adds an Entity to this Group in the specific location. The Entity must not already be in this Group and it must be supported by the Group.
		* @method addChildAt
		* @param child {object} The child to be added.
		* @param index {Number} The index the child will be set at.
		* @return {object} The child.
		* @public
		*/
		public addChildAt(child: Kiwi.IChild, index: number): Kiwi.IChild {

			if (child.childType() === Kiwi.STATE || child == this) return;

			if (child.parent !== null) child.parent.removeChild(child);

			this.members.splice(index, 0, child);
			child.parent = this;

			return child;
		}

		/**
		* Adds an Entity to this Group before another child. 
		* @method addChildBefore
		* @param child {object} The child to be added.
		* @param beforeChild {Entity} The child before which the child will be added.
		* @return {object} The child.
		* @public
		*/
		public addChildBefore(child: Kiwi.IChild, beforeChild: Kiwi.IChild): Kiwi.IChild {                      

			if (beforeChild.transform.parent === this.transform) {

				if (child.parent !== null) child.parent.removeChild(child);

				var index: number = this.getChildIndex( beforeChild );

				this.members.splice(index, 0, child);
				child.parent = this;
			}

			return child;

		}

		/**
		* Adds an Entity to this Group after another child. 
		* @method addChildAfter
		* @param child {object} The child to be added.
		* @param beforeChild {object} The child after which the child will be added.
		* @return {object} The child.
		* @public
		*/
		public addChildAfter(child: Kiwi.IChild, afterChild: Kiwi.IChild): Kiwi.IChild {
		   
			if (afterChild.transform.parent === this.transform) {

				if (child.parent !== null) child.parent.removeChild(child);

				var index: number = this.getChildIndex(afterChild) + 1;

				this.members.splice(index, 0, child);
				child.parent = this;
			}

			return child;

		}


		/**
		* --------------------
		* Remove Children Methods
		* --------------------
		**/


		/**
		* Removes an Entity from this Group if it is a child of it.
		* @method removeChild
		* @param child {object} The child to be removed.
		* @param [destroy=false] {boolean} If the entity that gets removed should be destroyed as well.
		* @return {object} The child.
		* @public
		*/
		public removeChild(child: Kiwi.IChild, destroy:boolean=false): Kiwi.IChild {   

			if (child.parent === this) {

				var index: number = this.getChildIndex(child);

				if (index &gt; -1) {
					this.members.splice(index, 1);
					child.parent = null;
					
					if (destroy) {
						child.destroy();
					}
				}

			} 

			return child;
		}

		/**
		* Removes the Entity from this Group at the given position.
		* @method removeChildAt
		* @param index {Number} The index of the child to be removed.
		* @return {object} The child, or null.
		*/
		public removeChildAt(index: number): Kiwi.IChild {

			if (this.members[index]) {
				var child: Kiwi.IChild = this.members[index];

				return this.removeChild(child);
			} else {
				return null;
			}

		}

		/**
		* Removes all Entities from this Group within the given range. 
		* @method removeChildren
		* @param begin {Number} The begining index.
		* @param end {Number} The last index of the range.
		* @param destroy {Number} If the children should be destroyed as well.
		* @return {Number} The number of removed entities.
		* @public
		*/
		public removeChildren(begin: number = 0, end: number = 0x7fffffff, destroy:boolean = false): number {

			end -= begin;
			
			var removed: Kiwi.IChild[] = this.members.splice(begin, end);

			for (var i = 0; i &lt; removed.length; i++) {
				removed[i].parent = null;

				if (destroy) {
					removed[i].destroy();
				}
			}

			return removed.length;
		}

		/**
		* Removes the first Entity from this Group marked as &#x27;alive&#x27;
		* @method removeFirstAlive
		* @param [destroy=false] {boolean} If the entity should run the destroy method when it is removed.
		* @return {object} The Entity that was removed from this Group if alive, otherwise null
		* @public
		* @deprecated in v1.1.0
		*/
		public removeFirstAlive(destroy: boolean = false): Kiwi.IChild {

			return this.removeChild(this.getFirstAlive(), destroy);

		}


		/**
		* -------------------
		* Get Children Methods
		* -------------------
		**/

		/**
		* Get all children of this Group. By default, this will search the entire sub-graph, including children of children etc.
		* @method getAllChildren
		* @param getGroups {boolean} Optional: Whether to include Groups in the results. When false, will only collect GameObjects.
		* @param destinationArray {Array} Optional: The array in which to store the results.
		* @return {Array}
		* @since 1.1.0
		*/
		public getAllChildren(getGroups: boolean = true, destinationArray: IChild[] = []): IChild[] {
			for( var i = 0;  i &lt; this.members.length;  i++) {
				if(this.members[i].objType() == &quot;Group&quot;) {
					if(getGroups) {
						destinationArray.push(this.members[i]);
					}
					(&lt;Kiwi.Group&gt;this.members[i]).getAllChildren(getGroups, destinationArray);
				}
				else {
					destinationArray.push(this.members[i]);
				}
			}
			return destinationArray;
		}


		/**
		* Get the child at a specific position in this Group by its index.
		* @method getChildAt
		* @param index {Number} The index of the child
		* @return {object} The child, if found or null if not.
		* @public
		*/
		public getChildAt(index: number): Kiwi.IChild {

			if (this.members[index]) {
				return this.members[index];
			} else {
				return null;
			}

		}

		/**
		* Get a child from this Group by its name. By default this will not check sub-groups, but if you supply the correct flag it will check the entire scene graph under this object.
		* @method getChildByName
		* @param name {String} The name of the child.
		* @param recurse {Boolean} Whether to search child groups for the child. Default FALSE.
		* @return {object} The child, if found or null if not.
		* @public
		*/
		public getChildByName(name: string, recurse: boolean = false): Kiwi.IChild {
			for (var i = 0; i &lt; this.members.length; i++) {
				if (this.members[i].name === name) {
					return this.members[i];
				}
				else if(this.members[i].objType() == &quot;Group&quot;  &amp;&amp;  recurse) {
					var groupResponse = (&lt;Kiwi.Group&gt;this.members[i]).getChildByName( name, true );
					if(groupResponse !== null) {
						return groupResponse;
					}
				}
			}

			return null;

		}

		/**
		* Get a child from this Group by its UUID. By default this will not check sub-groups, but if you supply the correct flag it will check the entire scene graph under this object.
		* @method getChildByID
		* @param id {String} The ID of the child.
		* @param recurse {Boolean} Whether to search child groups for the child. Default FALSE.
		* @return {object} The child, if found or null if not.
		* @public
		*/
		public getChildByID(id: string, recurse: boolean = false): Kiwi.IChild {
			for (var i = 0; i &lt; this.members.length; i++) {
				if (this.members[i].id === id) {
					return this.members[i];
				}
				else if(this.members[i].objType() == &quot;Group&quot;  &amp;&amp;  recurse) {
					var groupResponse = (&lt;Kiwi.Group&gt;this.members[i]).getChildByID( id, true );
					if(groupResponse !== null) {
						return groupResponse;
					}
				}
			}

			return null;

		}

		/**
		* Returns the index position of the Entity or -1 if not found.
		* @method getChildIndex
		* @param child {object} The child.
		* @return {Number} The index of the child or -1 if not found.
		* @public
		*/
		public getChildIndex(child: Kiwi.IChild): number {

			return this.members.indexOf(child);

		}

		/**
		* Returns the first Entity from this Group marked as &#x27;alive&#x27; or null if no members are alive
		* @method getFirstAlive
		* @return {object}
		* @public
		* @deprecated in v1.1.0
		*/
		public getFirstAlive(): Kiwi.IChild {

			for (var i = 0; i &lt; this.members.length; i++) {
				if (this.members[i].exists === true) {
					return this.members[i];
				}
			}

			return null;
		}

		/**
		* Returns the first member of the Group which is not &#x27;alive&#x27;, returns null if all members are alive.
		* @method getFirstDead
		* @return {object}
		* @public
		* @deprecated in v1.1.0
		*/
		public getFirstDead(): Kiwi.IChild {

			for (var i = 0; i &lt; this.members.length; i++) {
				if (this.members[i].exists === false) {
					return this.members[i];
				}
			}

			return null;

		}

		/**
		* Returns a member at random from the group.
		* @param {Number}	StartIndex	Optional offset off the front of the array. Default value is 0, or the beginning of the array.
		* @param {Number}	Length		Optional restriction on the number of values you want to randomly select from.
		* @return {object}	A child from the members list.
		* @public
		*/
		public getRandom(start: number = 0, length: number = 0): Kiwi.IChild {

			if (this.members.length === 0) {
				return null;
			}
			/*
			if (length === 0) {
				length = this.members.length;
			}

			if (start &lt; 0 || start &gt; length) {
				start = 0;
			}

			var rnd = start + (Math.random() * (start + length));

			if (rnd &gt; this.members.length) {
				return this.members[this.members.length - 1];

			} else {
				return this.members[rnd];
			}
			*/

			// Comply start to viable range
			start = Kiwi.Utils.GameMath.clamp(start, this.members.length - 1);

			// Comply length to fit
			if(length === 0) {
				length = this.members.length;
			}
			if(this.members.length &lt;= start + length) {
				length = this.members.length - start - 1;
			}

			// Create and truncate random index
			var rnd = start + Math.random() * length;
			rnd = Math.floor(rnd);

			// Return
			return this.members[rnd];
		}

		/**
		* Returns an array of children which contain the tag which is passed.
		* @method getChildrenByTag
		* @param tag {string}
		* @return {Array}
		* @public
		* @since 1.1.0
		*/
        public getChildrenByTag(tag: string): IChild[] {

            var children = [];

            for (var i = 0; i &lt; this.members.length; i++) {

                if (this.members[i].hasTag(tag)) {
                    children.push(this.members[i]);
                }

                if (this.members[i].childType() == Kiwi.GROUP) {
                    children = children.concat((&lt;Kiwi.Group&gt;this.members[i]).getChildrenByTag(tag));
                }

            }

            return children;
        }

        /**
        * Returns the first child which contains the tag passed.
        * @method getFirstChildByTag
        * @param tag {String}
        * @return {IChild}
        * @public
        * @since 1.3.0
        */
        public getFirstChildByTag(tag: string): IChild {

            for (var i = 0; i &lt; this.members.length; i++) {

                if ( this.members[i].hasTag(tag) ) {
                    return this.members[i];
                }

                if ( this.members[i].childType() == Kiwi.GROUP ) {
                    var child = ((&lt;Kiwi.Group&gt;this.members[i]).getFirstChildByTag(tag));

                    if (child) {
                        return child;
                    }
                }

            }
            
            return null;   
        }

        /**
        * Returns the last child which contains the tag passed.
        * @method getLastChildByTag
        * @param tag {String}
        * @return {IChild}
        * @public
        * @since 1.3.0
        */
        public getLastChildByTag(tag: string): IChild {

            for (var i = this.members.length - 1; i &gt;= 0; i--) {

                if (this.members[i].hasTag(tag)) {
                    return this.members[i];
                }

                if (this.members[i].childType() == Kiwi.GROUP) {
                    var child = ((&lt;Kiwi.Group&gt;this.members[i]).getLastChildByTag(tag));

                    if (child) {
                        return child;
                    }
                }

            }

            return null;
        }

		/**
		* --------------------
		* Child Depth Sorting Methods
		* --------------------
		**/


		/**
		* Sets a new position of an existing Entity within the Group.
		* @method setChildIndex
		* @param child {object} The child in this Group to change.
		* @param index {Number} The index for the child to be set at.
		* @return {boolean} true if the Entity was moved to the new position, otherwise false.
		* @public
		*/
		public setChildIndex(child: Kiwi.IChild, index: number): boolean {
		
			//  If the Entity isn&#x27;t in this Group, or is already at that index then bail out
			if (child.parent !== this || this.getChildIndex(child) === index) {
				return false;
			}

			this.removeChild(child);
			this.addChildAt(child, index);

			return true;
		}

		/**
		* Swaps the position of two existing Entities that are a direct child of this group.
		* @method swapChildren
		* @param child1 {object} The first child in this Group to swap.
		* @param child2 {object} The second child in this Group to swap.
		* @return {boolean} true if the Entities were swapped successfully, otherwise false.
		* @public
		*/
		public swapChildren(child1: Kiwi.IChild, child2: Kiwi.IChild):boolean {
		
			//  If either Entity isn&#x27;t in this Group, or is already at that index then bail out
			if (child1.parent !== this || child2.parent !== this) {
				return false;
			}

			var index1 = this.getChildIndex(child1);
			var index2 = this.getChildIndex(child2);

			if (index1 !== -1 &amp;&amp; index2 !== -1 &amp;&amp; index1 !== index2) {
				this.members[index1] = child2;
				this.members[index2] = child1;

				return true;
			}

			return false;
		}

		/**
		* Swaps the position of two existing Entities within the Group based on their index.
		* @method swapChildrenAt
		* @param index1 {Number} The position of the first Entity in this Group to swap.
		* @param index2 {Number} The position of the second Entity in this Group to swap.
		* @return {boolean} true if the Entities were swapped successfully, otherwise false.
		* @public
		*/
		public swapChildrenAt(index1: number, index2: number): boolean {
			 
			var child1: Kiwi.IChild = this.getChildAt(index1);
			var child2: Kiwi.IChild = this.getChildAt(index2);

			if (child1 !== null &amp;&amp; child2 !== null) {
				//  If either Entity isn&#x27;t in this Group, or is already at that index then bail out
				if (child1 == child2 || child1.parent !== this || child2.parent !== this) {
					return false;
				}

				this.members[index1] = child2;
				this.members[index2] = child1;

				return true;
			}

			return false;
		}

		/**
		* Replaces a child Entity in this Group with a new one.
		* @method replaceChild
		* @param oldChild {object} The Entity in this Group to be removed.
		* @param newChild {object} The new Entity to insert into this Group at the old Entities position.
		* @return {boolean} true if the Entities were replaced successfully, otherwise false.
		* @public
		*/
		public replaceChild(oldChild: Kiwi.IChild, newChild: Kiwi.IChild): boolean {
			
			//fall through if replacing child with the same child
			if (oldChild === newChild) return false;

			// get the index of the existing child
			var index: number = this.getChildIndex(oldChild);

			if (index &gt; -1) {
				// remove the new child from the group if the group contains it, so it can be reinserted in new position
				if (newChild.parent) {
					newChild.parent.removeChild(newChild);
				}

				this.removeChildAt(index);

				this.addChildAt(newChild, index); 
				newChild.parent = null;

				return true;
			}

			return false;
		}

		/**
		* Loops through each member in the group and run a method on for each one.
		* @method forEach
		* @param context {any} The context that the callbacks are to have when called.
		* @param callback {any} The callback method to execute on each member.
		* @param [params]* {any} Any extra parameters.
		* @public
		*/
		public forEach(context, callback, ...params: any[]) {

			if (this.members.length &gt; 0) {
				this.members.forEach((child) =&gt; callback.apply(context, [child].concat(params)));
			}

		}

		/**
		* Loop through each member of the groups that is alive. 
		* @method forEachAlive
		* @param context {any} The context that the callbacks are to have when called.
		* @param callback {any} The callback method to execute on each member.
		* @param [params]* {any} Any extra parameters.
		* @public
		*/
		public forEachAlive(context, callback, ...params: any[]) {

			if (this.members.length &gt; 0) {
				
				this.members.forEach((child) =&gt; {
					if (child.exists) callback.apply(context, [child].concat(params));
				});
				
			}

		}

		/**
		* Sets a property on every member. If componentName is null the property is set on the entity itself, otherwise it is set on the named component. Uses runtime string property lookups. Not optimal for large groups if speed is an issue.
		* @method setAll
		* @param componentName {string} The name of the component to set the property on - set to null to set a property on the entity.
		* @param property {string} The name of the property to set.
		* @param value {any} The value to set the property to.
		* @public
		*/
		public setAll(componentName: string,property: string, value: any) {
			if (componentName === null) {
				for (var i: number = 0; i &lt; this.members.length; i++) {
					this.members[i][property] = value;
				}
			} else {
				for (var i: number = 0; i &lt; this.members.length; i++) {
					this.members[i][componentName][property] = value;
				}
			}
		}

		/**
		* Calls a function on every member. If componentName is null the function is called on the entity itself, otherwise it is called on the named component. Uses runtime string property lookups. Not optimal for large groups if speed is an issue.
		* @method callAll
		* @param componentName {string} The name of the component to call the function on - set to null to call a function on the entity.
		* @param functionName {string} The name of the function to call.
		* @param args {Array} An array of arguments to pas to the function.
		* @public
		*/
		public callAll(componentName: string,functionName: string, args?: any[]) {
			if (componentName === null) {
				for (var i: number = 0; i &lt; this.members.length; i++) {
					this.members[i][functionName].apply(this.members[i], args);
				}
			} else {
				for (var i: number = 0; i &lt; this.members.length; i++) {
					this.members[i][componentName][functionName].apply(this.members[i][componentName], args);
				}
			}
		}

		/**
		* The update loop for this group.
		* @method update
		* @public
		*/
		public update() {

			this.components.preUpdate();

			this.components.update();
			if (this.members.length &gt; 0) {

				for (var i = 0; i &lt; this.members.length; i++) {
					if (this.members[i].active === true) {
						this.members[i].update();
					} 

					if(this.members[i].exists === false) {
						this.members[i].destroy( true );
					}
				}
				
			}

			this.components.postUpdate();

		}

		/**
		* If an Entity no longer exists it is cleared for garbage collection or pool re-allocation
		* @property exists 
		* @type boolean
		* @private
		*/
		private _exists: boolean;

		/**
		* Toggles the exitence of this Group. An Entity that no longer exists can be garbage collected or re-allocated in a pool
		* This method should be over-ridden to handle specific canvas/webgl implementations.
		* @property exists
		* @type boolean
		* @public
		*/
		public set exists(value: boolean) {
			this._exists = value;
		}

		public get exists():boolean {
			return this._exists;
		}

		/**
		* An active Entity is one that has its update method called by its parent.
		* @property _active
		* @type boolean
		* @default true
		* @private
		*/
		private _active: boolean;

		/**
		* Toggles the active state of this Entity. An Entity that is active has its update method called by its parent.
		* This method should be over-ridden to handle specific dom/canvas/webgl implementations.
		* @property active
		* @type boolean
		* @default true
		* @public
		*/
		public set active(value: boolean) {
			this._active = value;
		}

		public get active():boolean {
			return this._active;
		}

		/**
		* The render method that is required by the IChild. 
		* This method never gets called as the render is only worried about rendering entities.
		* @method render
		* @param camera {Kiwi.Camera}
		* @public
		* @deprecated
		*/
		public render(camera:Kiwi.Camera) {

		}

		/**
		* Returns the number of member which are marked as &#x27;alive&#x27;
		* @method countLiving
		* @return {Number} 
		* @public
		*/
		public countLiving():number { 

			var total: number = 0;

			for (var i = 0; i &lt; this.members.length; i++) {
				if (this.members[i].exists === true) {
					total++;
				}
			}

			return total;
		
		}

		/**
		* Returns the number of member which are not marked as &#x27;alive&#x27;
		* @method countDead
		* @return {Number} 
		* @public
		*/
		public countDead(): number { 
		
			var total: number = 0;

			for (var i = 0; i &lt; this.members.length; i++) {
				if (this.members[i].exists === false) {
					total++;
				}
			}

			return total;
		
		}

		/**
		* Clear all children from this Group
		* @method clear
		* @public
		*/
		public clear() {

			this.members.length = 0;

		}
 
		/**
		* Controls whether render is automatically called by the parent.
		* @property _willRender
		* @type Boolean
		* @private
		* @deprecated Use _visible instead
		*/
		private _willRender: boolean;

		/**
		* Controls whether render is automatically called by the parent.
		* @property willRender
		* @type boolean
		* @return {boolean}
		* @public
		* @deprecated Use visible instead
		*/
		public set willRender(value: boolean) {
			this._willRender = value;
		}
		public get willRender():boolean {
			return this._willRender;
		}

		/**
		* A boolean that indicates whether or not this entity is visible or not. Note that is does not get set to false if the alpha is 0.
		* @property _visible
		* @type boolean
		* @default true
		* @private
		* @since 1.0.1
		*/
		private _visible: boolean;

		/**
		* Set the visibility of this entity. True or False.
		* @property visible
		* @type boolean
		* @default true
		* @public
		* @since 1.0.1
		*/
		public set visible(value: boolean) {
			this._visible = value;
		}
		public get visible(): boolean {
			return this._visible;
		}




		/**
		* ---------------
		* Tagging System
		* ---------------
		**/


		/**
		* Any tags that are on this Entity. This can be used to grab GameObjects or Groups on the whole game which have these particular tags.
		* By default Entitys contain no tags.
		* @property _tags
		* @type Array
		* @since 1.1.0
		* @private
		*/
		private _tags: string[] = [];

		/**
		* Adds a new Tag to this Entity. Useful for identifying large amounts of the same type of GameObjects.
		* You can pass multiple strings to add multiple tags.
		* @method addTag
		* @param tag {string} The tag that you would like to add to this Entity.
		* @since 1.1.0
		* @public
		*/
		public addTag(...args: any[]) {

			//Loop through the arguments
			for (var i = 0; i &lt; args.length; i++) {
				if (this._tags.indexOf(args[i]) == -1) {
					this._tags.push(args[i]);
				}
			}

		}

		/**
		* Removes a Tag from this Entity.
		* @method removeTag
		* @param tag {string} The tag that you would like to remove from this Entity.
		* @since 1.1.0
		* @public
		*/
		public removeTag(...args: any[]) {

			for (var i = 0; i &lt; args.length; i++) {
				var index = this._tags.indexOf(args[i]);
				if (index !== -1) this._tags.splice(index, 1);
			}

		}

		/**
		* Checks to see if this Entity has a Tag based upon a string which you pass.
		* @method hasTag
		* @param tag {string} 
		* @since 1.1.0
		* @return {boolean}
		* @public 
		*/
		public hasTag(tag: string): boolean {

			var len = this._tags.length;
			while (len--) {
				if (this._tags[len] === tag) {
					return true;
				}
			}

			return false;
		}


		/**
		* Removes all children and destroys the Group. 
		* @method destroy
		* @param [immediate=false] {boolean} If the object should be immediately removed or if it should be removed at the end of the next update loop.
		* @param [destroyChildren=true] {boolean} If all of the children on the group should also have their destroy methods called.
		* @public
		*/
<<<<<<< HEAD
		public destroy(immediate:boolean = false, destroyChildren:boolean = true) {

			if (!this.onState) immediate = true;
			
=======
		public destroy( immediate:boolean = false, destroyChildren:boolean = true ) {

			if ( !this.onState ) {
				immediate = true;
			}

>>>>>>> 1456f679
			this._exists = false;
			this._active = false;
			this._visible = false;

			if ( immediate === true ) {

				if ( this._tempRemoveChildren !== null ) {
					destroyChildren = this._tempRemoveChildren;
				}

				if ( destroyChildren == true ) {

					// Remove all of the children
					for ( var i = 0; i &lt; this.members.length; i++ ) {
						this.members[i].destroy( true );
					}

				} else {
					this.removeChildren();
				}

				if ( this.parent !== null ) {
					this.parent.removeChild( this );
				}
				if ( this.state ) {
					this.state.removeFromTrackingList( this );
				}
				if ( this.components ) {
					this.components.removeAll();
				}
				delete this.transform;
				delete this.components;
				delete this.game;
				delete this.state;

			} else {
				this._tempRemoveChildren = destroyChildren;
			}

		}

		/**
		* A temporary property that holds a boolean indicating whether or not the group&#x27;s children should be destroyed or not.
		* @property _destroyRemoveChildren
		* @type boolean
		* @private
		*/
		private _tempRemoveChildren: boolean = null;

	}

}

    </pre>
</div>

                    </div>
                </div>
            </div>
        </div>
    </div>
</div>
<script src="../assets/vendor/prettify/prettify-min.js"></script>
<script>prettyPrint();</script>
<script src="../assets/js/yui-prettify.js"></script>
<script src="../assets/../api.js"></script>
<script src="../assets/js/api-filter.js"></script>
<script src="../assets/js/api-list.js"></script>
<script src="../assets/js/api-search.js"></script>
<script src="../assets/js/apidocs.js"></script>
</body>
</html><|MERGE_RESOLUTION|>--- conflicted
+++ resolved
@@ -1707,19 +1707,14 @@
 		* @param [destroyChildren=true] {boolean} If all of the children on the group should also have their destroy methods called.
 		* @public
 		*/
-<<<<<<< HEAD
-		public destroy(immediate:boolean = false, destroyChildren:boolean = true) {
+		public destroy( immediate:boolean = false, destroyChildren:boolean = true ) {
 
 			if (!this.onState) immediate = true;
-			
-=======
-		public destroy( immediate:boolean = false, destroyChildren:boolean = true ) {
 
 			if ( !this.onState ) {
 				immediate = true;
 			}
 
->>>>>>> 1456f679
 			this._exists = false;
 			this._active = false;
 			this._visible = false;
