--- conflicted
+++ resolved
@@ -1048,11 +1048,7 @@
             
         
         
-<<<<<<< HEAD
-        <a href="../files/src_animations_Animation.ts.html#l523"><code>src&#x2F;animations&#x2F;Animation.ts:523</code></a>
-=======
         <a href="../files/src_animations_Animation.ts.html#l503"><code>src\animations\Animation.ts:503</code></a>
->>>>>>> e14020e7
         
         </p>
 
@@ -1133,11 +1129,7 @@
             
         
         
-<<<<<<< HEAD
-        <a href="../files/src_animations_Animation.ts.html#l543"><code>src&#x2F;animations&#x2F;Animation.ts:543</code></a>
-=======
         <a href="../files/src_animations_Animation.ts.html#l523"><code>src\animations\Animation.ts:523</code></a>
->>>>>>> e14020e7
         
         </p>
 
@@ -2714,11 +2706,7 @@
             
         
         
-<<<<<<< HEAD
-        <a href="../files/src_animations_Animation.ts.html#l533"><code>src&#x2F;animations&#x2F;Animation.ts:533</code></a>
-=======
         <a href="../files/src_animations_Animation.ts.html#l513"><code>src\animations\Animation.ts:513</code></a>
->>>>>>> e14020e7
         
         </p>
 
