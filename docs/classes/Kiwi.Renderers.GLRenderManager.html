--- conflicted
+++ resolved
@@ -878,11 +878,7 @@
             
         
         
-<<<<<<< HEAD
-        <a href="../files/src_render_GLRenderManager.ts.html#l589"><code>src&#x2F;render&#x2F;GLRenderManager.ts:589</code></a>
-=======
         <a href="../files/src_render_GLRenderManager.ts.html#l591"><code>src\render\GLRenderManager.ts:591</code></a>
->>>>>>> f280ca0a
         
         </p>
 
