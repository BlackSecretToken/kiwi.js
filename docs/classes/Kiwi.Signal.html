<!DOCTYPE html>
<html lang="en">
<head>
    <meta charset="utf-8">
    <title>Kiwi.Signal - Kiwi.js</title>
    <link rel="stylesheet" href="http://yui.yahooapis.com/3.9.1/build/cssgrids/cssgrids-min.css">
    <link rel="stylesheet" href="../assets/vendor/prettify/prettify-min.css">
    <link rel="stylesheet" href="../assets/css/main.css" id="site_styles">
    <link rel="shortcut icon" type="image/png" href="../assets/favicon.png">
    <script src="http://yui.yahooapis.com/combo?3.9.1/build/yui/yui-min.js"></script>
</head>
<body class="yui3-skin-sam">

<div id="doc">
    <div id="hd" class="yui3-g header">
        <div class="yui3-u-3-4">
            
                <h1><img src="../assets/css/logo.png" title="Kiwi.js"></h1>
            
        </div>
        <div class="yui3-u-1-4 version">
            <em>API Docs for: 1.1.0</em>
        </div>
    </div>
    <div id="bd" class="yui3-g">

        <div class="yui3-u-1-4">
            <div id="docs-sidebar" class="sidebar apidocs">
                <div id="api-list">
    <h2 class="off-left">APIs</h2>
    <div id="api-tabview" class="tabview">
        <ul class="tabs">
            <li><a href="#api-classes">Classes</a></li>
            <li><a href="#api-modules">Modules</a></li>
        </ul>

        <div id="api-tabview-filter">
            <input type="search" id="api-filter" placeholder="Type to filter APIs">
        </div>

        <div id="api-tabview-panel">
            <ul id="api-classes" class="apis classes">
            
                <li><a href="../classes/Kiwi.Animations.Animation.html">Kiwi.Animations.Animation</a></li>
            
                <li><a href="../classes/Kiwi.Animations.Sequence.html">Kiwi.Animations.Sequence</a></li>
            
                <li><a href="../classes/Kiwi.Animations.Tween.html">Kiwi.Animations.Tween</a></li>
            
                <li><a href="../classes/Kiwi.Animations.Tweens.Easing.Back.html">Kiwi.Animations.Tweens.Easing.Back</a></li>
            
                <li><a href="../classes/Kiwi.Animations.Tweens.Easing.Bounce.html">Kiwi.Animations.Tweens.Easing.Bounce</a></li>
            
                <li><a href="../classes/Kiwi.Animations.Tweens.Easing.Circular.html">Kiwi.Animations.Tweens.Easing.Circular</a></li>
            
                <li><a href="../classes/Kiwi.Animations.Tweens.Easing.Cubic.html">Kiwi.Animations.Tweens.Easing.Cubic</a></li>
            
                <li><a href="../classes/Kiwi.Animations.Tweens.Easing.Elastic.html">Kiwi.Animations.Tweens.Easing.Elastic</a></li>
            
                <li><a href="../classes/Kiwi.Animations.Tweens.Easing.Exponential.html">Kiwi.Animations.Tweens.Easing.Exponential</a></li>
            
                <li><a href="../classes/Kiwi.Animations.Tweens.Easing.Linear.html">Kiwi.Animations.Tweens.Easing.Linear</a></li>
            
                <li><a href="../classes/Kiwi.Animations.Tweens.Easing.Quadratic.html">Kiwi.Animations.Tweens.Easing.Quadratic</a></li>
            
                <li><a href="../classes/Kiwi.Animations.Tweens.Easing.Quartic.html">Kiwi.Animations.Tweens.Easing.Quartic</a></li>
            
                <li><a href="../classes/Kiwi.Animations.Tweens.Easing.Quintic.html">Kiwi.Animations.Tweens.Easing.Quintic</a></li>
            
                <li><a href="../classes/Kiwi.Animations.Tweens.Easing.Sinusoidal.html">Kiwi.Animations.Tweens.Easing.Sinusoidal</a></li>
            
                <li><a href="../classes/Kiwi.Animations.Tweens.TweenManager.html">Kiwi.Animations.Tweens.TweenManager</a></li>
            
                <li><a href="../classes/Kiwi.Camera.html">Kiwi.Camera</a></li>
            
                <li><a href="../classes/Kiwi.CameraManager.html">Kiwi.CameraManager</a></li>
            
                <li><a href="../classes/Kiwi.Component.html">Kiwi.Component</a></li>
            
                <li><a href="../classes/Kiwi.ComponentManager.html">Kiwi.ComponentManager</a></li>
            
                <li><a href="../classes/Kiwi.Components.AnimationManager.html">Kiwi.Components.AnimationManager</a></li>
            
                <li><a href="../classes/Kiwi.Components.ArcadePhysics.html">Kiwi.Components.ArcadePhysics</a></li>
            
                <li><a href="../classes/Kiwi.Components.Box.html">Kiwi.Components.Box</a></li>
            
                <li><a href="../classes/Kiwi.Components.Input.html">Kiwi.Components.Input</a></li>
            
                <li><a href="../classes/Kiwi.Components.Sound.html">Kiwi.Components.Sound</a></li>
            
                <li><a href="../classes/Kiwi.Entity.html">Kiwi.Entity</a></li>
            
                <li><a href="../classes/Kiwi.Files.DataLibrary.html">Kiwi.Files.DataLibrary</a></li>
            
                <li><a href="../classes/Kiwi.Files.File.html">Kiwi.Files.File</a></li>
            
                <li><a href="../classes/Kiwi.Files.FileStore.html">Kiwi.Files.FileStore</a></li>
            
                <li><a href="../classes/Kiwi.Files.Loader.html">Kiwi.Files.Loader</a></li>
            
                <li><a href="../classes/Kiwi.Game.html">Kiwi.Game</a></li>
            
                <li><a href="../classes/Kiwi.GameManager.html">Kiwi.GameManager</a></li>
            
                <li><a href="../classes/Kiwi.GameObjects.Sprite.html">Kiwi.GameObjects.Sprite</a></li>
            
                <li><a href="../classes/Kiwi.GameObjects.StaticImage.html">Kiwi.GameObjects.StaticImage</a></li>
            
                <li><a href="../classes/Kiwi.GameObjects.Textfield.html">Kiwi.GameObjects.Textfield</a></li>
            
                <li><a href="../classes/Kiwi.GameObjects.Tilemap.TileMap.html">Kiwi.GameObjects.Tilemap.TileMap</a></li>
            
                <li><a href="../classes/Kiwi.GameObjects.Tilemap.TileMapLayer.html">Kiwi.GameObjects.Tilemap.TileMapLayer</a></li>
            
                <li><a href="../classes/Kiwi.GameObjects.Tilemap.TileType.html">Kiwi.GameObjects.Tilemap.TileType</a></li>
            
                <li><a href="../classes/Kiwi.Geom.AABB.html">Kiwi.Geom.AABB</a></li>
            
                <li><a href="../classes/Kiwi.Geom.Circle.html">Kiwi.Geom.Circle</a></li>
            
                <li><a href="../classes/Kiwi.Geom.Intersect.html">Kiwi.Geom.Intersect</a></li>
            
                <li><a href="../classes/Kiwi.Geom.IntersectResult.html">Kiwi.Geom.IntersectResult</a></li>
            
                <li><a href="../classes/Kiwi.Geom.Line.html">Kiwi.Geom.Line</a></li>
            
                <li><a href="../classes/Kiwi.Geom.Matrix.html">Kiwi.Geom.Matrix</a></li>
            
                <li><a href="../classes/Kiwi.Geom.Point.html">Kiwi.Geom.Point</a></li>
            
                <li><a href="../classes/Kiwi.Geom.Ray.html">Kiwi.Geom.Ray</a></li>
            
                <li><a href="../classes/Kiwi.Geom.Rectangle.html">Kiwi.Geom.Rectangle</a></li>
            
                <li><a href="../classes/Kiwi.Geom.Transform.html">Kiwi.Geom.Transform</a></li>
            
                <li><a href="../classes/Kiwi.Geom.Vector2.html">Kiwi.Geom.Vector2</a></li>
            
                <li><a href="../classes/Kiwi.Group.html">Kiwi.Group</a></li>
            
                <li><a href="../classes/Kiwi.HUD.HUDComponents.Counter.html">Kiwi.HUD.HUDComponents.Counter</a></li>
            
                <li><a href="../classes/Kiwi.HUD.HUDComponents.Time.html">Kiwi.HUD.HUDComponents.Time</a></li>
            
                <li><a href="../classes/Kiwi.HUD.HUDComponents.WidgetInput.html">Kiwi.HUD.HUDComponents.WidgetInput</a></li>
            
                <li><a href="../classes/Kiwi.HUD.HUDDisplay.html">Kiwi.HUD.HUDDisplay</a></li>
            
                <li><a href="../classes/Kiwi.HUD.HUDManager.html">Kiwi.HUD.HUDManager</a></li>
            
                <li><a href="../classes/Kiwi.HUD.HUDWidget.html">Kiwi.HUD.HUDWidget</a></li>
            
                <li><a href="../classes/Kiwi.HUD.Widget.Bar.html">Kiwi.HUD.Widget.Bar</a></li>
            
                <li><a href="../classes/Kiwi.HUD.Widget.BasicScore.html">Kiwi.HUD.Widget.BasicScore</a></li>
            
                <li><a href="../classes/Kiwi.HUD.Widget.Button.html">Kiwi.HUD.Widget.Button</a></li>
            
                <li><a href="../classes/Kiwi.HUD.Widget.Icon.html">Kiwi.HUD.Widget.Icon</a></li>
            
                <li><a href="../classes/Kiwi.HUD.Widget.IconBar.html">Kiwi.HUD.Widget.IconBar</a></li>
            
                <li><a href="../classes/Kiwi.HUD.Widget.Menu.html">Kiwi.HUD.Widget.Menu</a></li>
            
                <li><a href="../classes/Kiwi.HUD.Widget.MenuItem.html">Kiwi.HUD.Widget.MenuItem</a></li>
            
                <li><a href="../classes/Kiwi.HUD.Widget.TextField.html">Kiwi.HUD.Widget.TextField</a></li>
            
                <li><a href="../classes/Kiwi.HUD.Widget.Time.html">Kiwi.HUD.Widget.Time</a></li>
            
                <li><a href="../classes/Kiwi.IChild.html">Kiwi.IChild</a></li>
            
                <li><a href="../classes/Kiwi.Input.Finger.html">Kiwi.Input.Finger</a></li>
            
                <li><a href="../classes/Kiwi.Input.InputManager.html">Kiwi.Input.InputManager</a></li>
            
                <li><a href="../classes/Kiwi.Input.Key.html">Kiwi.Input.Key</a></li>
            
                <li><a href="../classes/Kiwi.Input.Keyboard.html">Kiwi.Input.Keyboard</a></li>
            
                <li><a href="../classes/Kiwi.Input.Keycodes.html">Kiwi.Input.Keycodes</a></li>
            
                <li><a href="../classes/Kiwi.Input.Mouse.html">Kiwi.Input.Mouse</a></li>
            
                <li><a href="../classes/Kiwi.Input.MouseCursor.html">Kiwi.Input.MouseCursor</a></li>
            
                <li><a href="../classes/Kiwi.Input.Pointer.html">Kiwi.Input.Pointer</a></li>
            
                <li><a href="../classes/Kiwi.Input.Touch.html">Kiwi.Input.Touch</a></li>
            
                <li><a href="../classes/Kiwi.PluginManager.html">Kiwi.PluginManager</a></li>
            
                <li><a href="../classes/Kiwi.Renderers.CanvasRenderer.html">Kiwi.Renderers.CanvasRenderer</a></li>
            
                <li><a href="../classes/Kiwi.Renderers.GLArrayBuffer.html">Kiwi.Renderers.GLArrayBuffer</a></li>
            
                <li><a href="../classes/Kiwi.Renderers.GLBlendMode.html">Kiwi.Renderers.GLBlendMode</a></li>
            
                <li><a href="../classes/Kiwi.Renderers.GLElementArrayBuffer.html">Kiwi.Renderers.GLElementArrayBuffer</a></li>
            
                <li><a href="../classes/Kiwi.Renderers.GLRenderManager.html">Kiwi.Renderers.GLRenderManager</a></li>
            
                <li><a href="../classes/Kiwi.Renderers.GLTextureManager.html">Kiwi.Renderers.GLTextureManager</a></li>
            
                <li><a href="../classes/Kiwi.Renderers.GLTextureWrapper.html">Kiwi.Renderers.GLTextureWrapper</a></li>
            
                <li><a href="../classes/Kiwi.Renderers.Renderer.html">Kiwi.Renderers.Renderer</a></li>
            
                <li><a href="../classes/Kiwi.Renderers.TextureAtlasRenderer.html">Kiwi.Renderers.TextureAtlasRenderer</a></li>
            
                <li><a href="../classes/Kiwi.Shaders.ShaderManager.html">Kiwi.Shaders.ShaderManager</a></li>
            
                <li><a href="../classes/Kiwi.Shaders.ShaderPair.html">Kiwi.Shaders.ShaderPair</a></li>
            
                <li><a href="../classes/Kiwi.Shaders.TextureAtlasShader.html">Kiwi.Shaders.TextureAtlasShader</a></li>
            
                <li><a href="../classes/Kiwi.Signal.html">Kiwi.Signal</a></li>
            
                <li><a href="../classes/Kiwi.SignalBinding.html">Kiwi.SignalBinding</a></li>
            
                <li><a href="../classes/Kiwi.Sound.Audio.html">Kiwi.Sound.Audio</a></li>
            
                <li><a href="../classes/Kiwi.Sound.AudioLibrary.html">Kiwi.Sound.AudioLibrary</a></li>
            
                <li><a href="../classes/Kiwi.Sound.AudioManager.html">Kiwi.Sound.AudioManager</a></li>
            
                <li><a href="../classes/Kiwi.Stage.html">Kiwi.Stage</a></li>
            
                <li><a href="../classes/Kiwi.State.html">Kiwi.State</a></li>
            
                <li><a href="../classes/Kiwi.StateConfig.html">Kiwi.StateConfig</a></li>
            
                <li><a href="../classes/Kiwi.StateManager.html">Kiwi.StateManager</a></li>
            
                <li><a href="../classes/Kiwi.System.Bootstrap.html">Kiwi.System.Bootstrap</a></li>
            
                <li><a href="../classes/Kiwi.System.Device.html">Kiwi.System.Device</a></li>
            
                <li><a href="../classes/Kiwi.Textures.SingleImage.html">Kiwi.Textures.SingleImage</a></li>
            
                <li><a href="../classes/Kiwi.Textures.SpriteSheet.html">Kiwi.Textures.SpriteSheet</a></li>
            
                <li><a href="../classes/Kiwi.Textures.TextureAtlas.html">Kiwi.Textures.TextureAtlas</a></li>
            
                <li><a href="../classes/Kiwi.Textures.TextureLibrary.html">Kiwi.Textures.TextureLibrary</a></li>
            
                <li><a href="../classes/Kiwi.Time.Clock.html">Kiwi.Time.Clock</a></li>
            
                <li><a href="../classes/Kiwi.Time.ClockManager.html">Kiwi.Time.ClockManager</a></li>
            
                <li><a href="../classes/Kiwi.Time.MasterClock.html">Kiwi.Time.MasterClock</a></li>
            
                <li><a href="../classes/Kiwi.Time.Timer.html">Kiwi.Time.Timer</a></li>
            
                <li><a href="../classes/Kiwi.Time.TimerEvent.html">Kiwi.Time.TimerEvent</a></li>
            
                <li><a href="../classes/Kiwi.Utils.Canvas.html">Kiwi.Utils.Canvas</a></li>
            
                <li><a href="../classes/Kiwi.Utils.Common.html">Kiwi.Utils.Common</a></li>
            
                <li><a href="../classes/Kiwi.Utils.GameMath.html">Kiwi.Utils.GameMath</a></li>
            
                <li><a href="../classes/Kiwi.Utils.RandomDataGenerator.html">Kiwi.Utils.RandomDataGenerator</a></li>
            
                <li><a href="../classes/Kiwi.Utils.RequestAnimationFrame.html">Kiwi.Utils.RequestAnimationFrame</a></li>
            
                <li><a href="../classes/Kiwi.Utils.Version.html">Kiwi.Utils.Version</a></li>
            
            </ul>

            <ul id="api-modules" class="apis modules">
            
                <li><a href="../modules/Animations.html">Animations</a></li>
            
                <li><a href="../modules/Components.html">Components</a></li>
            
                <li><a href="../modules/Easing.html">Easing</a></li>
            
                <li><a href="../modules/Files.html">Files</a></li>
            
                <li><a href="../modules/GameObjects.html">GameObjects</a></li>
            
                <li><a href="../modules/Geom.html">Geom</a></li>
            
                <li><a href="../modules/HUD.html">HUD</a></li>
            
                <li><a href="../modules/HUDComponents.html">HUDComponents</a></li>
            
                <li><a href="../modules/Input.html">Input</a></li>
            
                <li><a href="../modules/Kiwi.html">Kiwi</a></li>
            
                <li><a href="../modules/Renderers.html">Renderers</a></li>
            
                <li><a href="../modules/Shaders.html">Shaders</a></li>
            
                <li><a href="../modules/Sound.html">Sound</a></li>
            
                <li><a href="../modules/System.html">System</a></li>
            
                <li><a href="../modules/Textures.html">Textures</a></li>
            
                <li><a href="../modules/Tilemap.html">Tilemap</a></li>
            
                <li><a href="../modules/Time.html">Time</a></li>
            
                <li><a href="../modules/Tweens.html">Tweens</a></li>
            
                <li><a href="../modules/Utils.html">Utils</a></li>
            
                <li><a href="../modules/Widget.html">Widget</a></li>
            
            </ul>
        </div>
    </div>
</div>

            </div>
        </div>
        <div class="yui3-u-3-4">
                <div id="api-options">
        Show:
        <label for="api-show-inherited">
            <input type="checkbox" id="api-show-inherited" checked>
            Inherited
        </label>

        <label for="api-show-protected">
            <input type="checkbox" id="api-show-protected">
            Protected
        </label>

        <label for="api-show-private">
            <input type="checkbox" id="api-show-private">
            Private
        </label>
        <label for="api-show-deprecated">
            <input type="checkbox" id="api-show-deprecated">
            Deprecated
        </label>

    </div>


            <div class="apidocs">
                <div id="docs-main">
                    <div class="content">
                        <h1>Kiwi.Signal Class</h1>
<div class="box meta">
    

    

    
        <div class="foundat">
            Defined in: <a href="../files/src_core_Signal.ts.html#l9"><code>src&#x2F;core&#x2F;Signal.ts:9</code></a>
        </div>
    

    
        
            Module: <a href="../modules/Kiwi.html">Kiwi</a>
        
    

    
</div>



<div class="box intro">
    <p>A TypeScript conversion of JS Signals by Miller Medeiros.
Released under the MIT license
<a href="http://millermedeiros.github.com/js-signals/">http://millermedeiros.github.com/js-signals/</a></p>

</div>



<div id="classdocs" class="tabview">
    <ul class="api-class-tabs">
        <li class="api-class-tab index"><a href="#index">Index</a></li>

        
            <li class="api-class-tab methods"><a href="#methods">Methods</a></li>
        
        
            <li class="api-class-tab properties"><a href="#properties">Properties</a></li>
        
        
        
    </ul>

    <div>
        <div id="index" class="api-class-tabpanel index">
            <h2 class="off-left">Item Index</h2>

            
                <div class="index-section methods">
                    <h3>Methods</h3>

                    <ul class="index-list methods">
                        
                            <li class="index-item method private">
                                <a href="#method__addBinding">_addBinding</a>

                                
                                
                            </li>
                        
                            <li class="index-item method private">
                                <a href="#method__indexOfListener">_indexOfListener</a>

                                
                                
                            </li>
                        
                            <li class="index-item method public">
                                <a href="#method_dispatch">dispatch</a>

                                
                                
                            </li>
                        
                            <li class="index-item method public">
                                <a href="#method_dispose">dispose</a>

                                
                                
                            </li>
                        
                            <li class="index-item method public">
                                <a href="#method_forget">forget</a>

                                
                                
                            </li>
                        
                            <li class="index-item method public">
                                <a href="#method_getNumListeners">getNumListeners</a>

                                
                                
                            </li>
                        
                            <li class="index-item method public">
                                <a href="#method_halt">halt</a>

                                
                                
                            </li>
                        
                            <li class="index-item method public">
                                <a href="#method_objType">objType</a>

                                
                                
                            </li>
                        
                            <li class="index-item method public">
                                <a href="#method_removeAll">removeAll</a>

                                
                                
                            </li>
                        
                            <li class="index-item method public">
                                <a href="#method_resume">resume</a>

                                
                                
                            </li>
                        
                            <li class="index-item method public">
                                <a href="#method_validateListener">validateListener</a>

                                
                                
                            </li>
                        
                    </ul>
                </div>
            

            
                <div class="index-section properties">
                    <h3>Properties</h3>

                    <ul class="index-list properties">
                        
                            <li class="index-item property private">
                                <a href="#property__bindings">_bindings</a>

                                
                                
                            </li>
                        
                            <li class="index-item property private">
                                <a href="#property__prevParams">_prevParams</a>

                                
                                
                            </li>
                        
                            <li class="index-item property public">
                                <a href="#property_active">active</a>

                                
                                
                            </li>
                        
                            <li class="index-item property public">
                                <a href="#property_memorize">memorize</a>

                                
                                
                            </li>
                        
                            <li class="index-item property public">
                                <a href="#property_VERSION">VERSION</a>

                                
                                    <span class="flag static">static</span>
                                
                                
                            </li>
                        
                    </ul>
                </div>
            

            

            
        </div>

        
            <div id="methods" class="api-class-tabpanel">
                <h2 class="off-left">Methods</h2>

                
                    <div id="method__addBinding" class="method item private">
    <h3 class="name"><code>_addBinding</code></h3>

    
        <div class="args">
            <span class="paren">(</span><ul class="args-list inline commas">
            
                <li class="arg">
                    
                        <code>binding</code>
                    
                </li>
            
            </ul><span class="paren">)</span>
        </div>
    

    

    

    
        <span class="flag private">private</span>
    

    

    

    

    

    <div class="meta">
        
            
                
                <p>
                
                Defined in
                
            
        
        
        <a href="../files/src_core_Signal.ts.html#l146"><code>src&#x2F;core&#x2F;Signal.ts:146</code></a>
        
        </p>


        

        
    </div>

    <div class="description">
        <p>Handles the process of adding a new SignalBinding to the bindings list by the new Bindings priority.</p>

    </div>

    
        <div class="params">
            <h4>Parameters:</h4>

            <ul class="params-list">
            
                <li class="param">
                    
                        <code class="param-name">binding</code>
                        <span class="type"><a href="../classes/Kiwi.SignalBinding.html" class="crosslink">Kiwi.SignalBinding</a></span>
                    

                    

                    <div class="param-description">
                         
                    </div>

                    
                </li>
            
            </ul>
        </div>
    

    

    
</div>

                
                    <div id="method__indexOfListener" class="method item private">
    <h3 class="name"><code>_indexOfListener</code></h3>

    
        <div class="args">
            <span class="paren">(</span><ul class="args-list inline commas">
            
                <li class="arg">
                    
                        <code>listener</code>
                    
                </li>
            
                <li class="arg">
                    
                        <code>context</code>
                    
                </li>
            
            </ul><span class="paren">)</span>
        </div>
    

    
        <span class="returns-inline">
            <span class="type">Number</span>
        </span>
    

    

    
        <span class="flag private">private</span>
    

    

    

    

    

    <div class="meta">
        
            
                
                <p>
                
                Defined in
                
            
        
        
        <a href="../files/src_core_Signal.ts.html#l165"><code>src&#x2F;core&#x2F;Signal.ts:165</code></a>
        
        </p>


        

        
    </div>

    <div class="description">
        <p>Returns the index of any Binding which matches the listener and context that is passed.
If none match then this method returns -1.</p>

    </div>

    
        <div class="params">
            <h4>Parameters:</h4>

            <ul class="params-list">
            
                <li class="param">
                    
                        <code class="param-name">listener</code>
                        <span class="type">Function</span>
                    

                    

                    <div class="param-description">
                        <p>The method that we are checking to see.</p>

                    </div>

                    
                </li>
            
                <li class="param">
                    
                        <code class="param-name">context</code>
                        <span class="type">Any</span>
                    

                    

                    <div class="param-description">
                        <p>The context of the method we are checking.</p>

                    </div>

                    
                </li>
            
            </ul>
        </div>
    

    
        <div class="returns">
            <h4>Returns:</h4>

            <div class="returns-description">
                
                    
                        <span class="type">Number</span>:
                    
                    <p>The index of listener/context.</p>

                
            </div>
        </div>
    

    
</div>

                
                    <div id="method_dispatch" class="method item public">
    <h3 class="name"><code>dispatch</code></h3>

    
        <div class="args">
            <span class="paren">(</span><ul class="args-list inline commas">
            
                <li class="arg">
                    
                        <code class="optional">[params]</code>
                    
                </li>
            
            </ul><span class="paren">)</span>
        </div>
    

    

    

    
        <span class="flag public">public</span>
    

    

    

    

    

    <div class="meta">
        
            
                
                <p>
                
                Defined in
                
            
        
        
<<<<<<< HEAD
        <a href="../files/src_core_Signal.ts.html#l321"><code>src\core\Signal.ts:321</code></a>
=======
        <a href="../files/src_core_Signal.ts.html#l321"><code>src&#x2F;core&#x2F;Signal.ts:321</code></a>
>>>>>>> e56a33fe
        
        </p>


        

        
    </div>

    <div class="description">
        <p>Dispatch/Broadcast Signal to all listeners added to the queue.</p>

    </div>

    
        <div class="params">
            <h4>Parameters:</h4>

            <ul class="params-list">
            
                <li class="param">
                    
                        <code class="param-name optional">[params]</code>
                        <span class="type">Any</span>
                        <span class="flag optional" title="This parameter is optional.">optional</span>
                    

                    
                        <span class="flag multiple" title="This argument may occur one or more times.">multiple</span>
                    

                    <div class="param-description">
                        <p>Parameters that should be passed to each handler.</p>

                    </div>

                    
                </li>
            
            </ul>
        </div>
    

    

    
</div>

                
                    <div id="method_dispose" class="method item public">
    <h3 class="name"><code>dispose</code></h3>

    
        <span class="paren">()</span>
    

    

    

    
        <span class="flag public">public</span>
    

    

    

    

    

    <div class="meta">
        
            
                
                <p>
                
                Defined in
                
            
        
        
<<<<<<< HEAD
        <a href="../files/src_core_Signal.ts.html#l369"><code>src\core\Signal.ts:369</code></a>
=======
        <a href="../files/src_core_Signal.ts.html#l369"><code>src&#x2F;core&#x2F;Signal.ts:369</code></a>
>>>>>>> e56a33fe
        
        </p>


        

        
    </div>

    <div class="description">
        <p>Remove all bindings from signal and destroy any reference to external objects (destroy Signal object).</p>
<p><strong>IMPORTANT:</strong> calling any method on the signal instance after calling dispose will throw errors.</p>
    </div>

    

    

    
</div>

                
                    <div id="method_forget" class="method item public">
    <h3 class="name"><code>forget</code></h3>

    
        <span class="paren">()</span>
    

    

    

    
        <span class="flag public">public</span>
    

    

    

    

    

    <div class="meta">
        
            
                
                <p>
                
                Defined in
                
            
        
        
<<<<<<< HEAD
        <a href="../files/src_core_Signal.ts.html#l358"><code>src\core\Signal.ts:358</code></a>
=======
        <a href="../files/src_core_Signal.ts.html#l358"><code>src&#x2F;core&#x2F;Signal.ts:358</code></a>
>>>>>>> e56a33fe
        
        </p>


        

        
    </div>

    <div class="description">
        <p>Forget memorized arguments. See Signal.memorize</p>

    </div>

    

    

    
</div>

                
                    <div id="method_getNumListeners" class="method item public">
    <h3 class="name"><code>getNumListeners</code></h3>

    
        <span class="paren">()</span>
    

    
        <span class="returns-inline">
            <span class="type">Number</span>
        </span>
    

    

    
        <span class="flag public">public</span>
    

    

    

    

    

    <div class="meta">
        
            
                
                <p>
                
                Defined in
                
            
        
        
        <a href="../files/src_core_Signal.ts.html#l282"><code>src&#x2F;core&#x2F;Signal.ts:282</code></a>
        
        </p>


        

        
    </div>

    <div class="description">
        <p>Returns the number of listeners that have been attached to this Signal.</p>

    </div>

    

    
        <div class="returns">
            <h4>Returns:</h4>

            <div class="returns-description">
                
                    
                        <span class="type">Number</span>:
                    
                    <p>Number of listeners attached to the Signal.</p>

                
            </div>
        </div>
    

    
</div>

                
                    <div id="method_halt" class="method item public">
    <h3 class="name"><code>halt</code></h3>

    
        <span class="paren">()</span>
    

    

    

    
        <span class="flag public">public</span>
    

    

    

    

    

    <div class="meta">
        
            
                
                <p>
                
                Defined in
                
            
        
        
        <a href="../files/src_core_Signal.ts.html#l295"><code>src&#x2F;core&#x2F;Signal.ts:295</code></a>
        
        </p>


        

        
    </div>

    <div class="description">
        <p>Stop propagation of the event, blocking the dispatch to next listeners on the queue.</p>
<p><strong>IMPORTANT:</strong> should be called only during signal dispatch, calling it before/after dispatch won&#39;t affect signal broadcast.</p>
    </div>

    

    

    
</div>

                
                    <div id="method_objType" class="method item public">
    <h3 class="name"><code>objType</code></h3>

    
        <span class="paren">()</span>
    

    
        <span class="returns-inline">
            <span class="type">String</span>
        </span>
    

    

    
        <span class="flag public">public</span>
    

    

    

    

    

    <div class="meta">
        
            
                
                <p>
                
                Defined in
                
            
        
        
        <a href="../files/src_core_Signal.ts.html#l77"><code>src&#x2F;core&#x2F;Signal.ts:77</code></a>
        
        </p>


        

        
    </div>

    <div class="description">
        <p>Returns the type of this object</p>

    </div>

    

    
        <div class="returns">
            <h4>Returns:</h4>

            <div class="returns-description">
                
                    
                        <span class="type">String</span>:
                    
                    <p>&quot;Signal&quot;</p>

                
            </div>
        </div>
    

    
</div>

                
                    <div id="method_removeAll" class="method item public">
    <h3 class="name"><code>removeAll</code></h3>

    
        <span class="paren">()</span>
    

    

    

    
        <span class="flag public">public</span>
    

    

    

    

    

    <div class="meta">
        
            
                
                <p>
                
                Defined in
                
            
        
        
        <a href="../files/src_core_Signal.ts.html#l264"><code>src&#x2F;core&#x2F;Signal.ts:264</code></a>
        
        </p>


        

        
    </div>

    <div class="description">
        <p>Remove all listeners from the Signal.</p>

    </div>

    

    

    
</div>

                
                    <div id="method_resume" class="method item public">
    <h3 class="name"><code>resume</code></h3>

    
        <span class="paren">()</span>
    

    

    

    
        <span class="flag public">public</span>
    

    

    

    

    

    <div class="meta">
        
            
                
                <p>
                
                Defined in
                
            
        
        
<<<<<<< HEAD
        <a href="../files/src_core_Signal.ts.html#l308"><code>src\core\Signal.ts:308</code></a>
=======
        <a href="../files/src_core_Signal.ts.html#l308"><code>src&#x2F;core&#x2F;Signal.ts:308</code></a>
>>>>>>> e56a33fe
        
        </p>


        

        
    </div>

    <div class="description">
        <p>Resume propagation of the event, resuming the dispatch to next listeners on the queue.</p>
<p><strong>IMPORTANT:</strong> should be called only during signal dispatch, calling it before/after dispatch won&#39;t affect signal broadcast.</p>
    </div>

    

    

    
</div>

                
                    <div id="method_validateListener" class="method item public">
    <h3 class="name"><code>validateListener</code></h3>

    
        <div class="args">
            <span class="paren">(</span><ul class="args-list inline commas">
            
                <li class="arg">
                    
                        <code>listener</code>
                    
                </li>
            
                <li class="arg">
                    
                        <code>fnName</code>
                    
                </li>
            
            </ul><span class="paren">)</span>
        </div>
    

    

    

    
        <span class="flag public">public</span>
    

    

    

    

    

    <div class="meta">
        
            
                
                <p>
                
                Defined in
                
            
        
        
        <a href="../files/src_core_Signal.ts.html#l87"><code>src&#x2F;core&#x2F;Signal.ts:87</code></a>
        
        </p>


        

        
    </div>

    <div class="description">
        <p>Validates a event listener an is used to check to see if it is valid or not.
If a event listener is not valid, then a Error is thrown.</p>

    </div>

    
        <div class="params">
            <h4>Parameters:</h4>

            <ul class="params-list">
            
                <li class="param">
                    
                        <code class="param-name">listener</code>
                        <span class="type">Any</span>
                    

                    

                    <div class="param-description">
                         
                    </div>

                    
                </li>
            
                <li class="param">
                    
                        <code class="param-name">fnName</code>
                        <span class="type">Any</span>
                    

                    

                    <div class="param-description">
                         
                    </div>

                    
                </li>
            
            </ul>
        </div>
    

    

    
</div>

                
            </div>
        

        
            <div id="properties" class="api-class-tabpanel">
                <h2 class="off-left">Properties</h2>

                
                    <div id="property__bindings" class="property item private">
    <h3 class="name"><code>_bindings</code></h3>
    <span class="type">Array</span>

    

    
        <span class="flag private">private</span>
    

    

    

    <div class="meta">
        
            
                
                <p>
                
                Defined in
                
            
        
        
        <a href="../files/src_core_Signal.ts.html#l21"><code>src&#x2F;core&#x2F;Signal.ts:21</code></a>
        
        </p>

        

        
    </div>

    <div class="description">
        <p>A list of all of the signal bindings that are on this signal.</p>

    </div>

    

    

    
</div>

                
                    <div id="property__prevParams" class="property item private">
    <h3 class="name"><code>_prevParams</code></h3>
    <span class="type">Any</span>

    

    
        <span class="flag private">private</span>
    

    

    

    <div class="meta">
        
            
                
                <p>
                
                Defined in
                
            
        
        
        <a href="../files/src_core_Signal.ts.html#l29"><code>src&#x2F;core&#x2F;Signal.ts:29</code></a>
        
        </p>

        

        
    </div>

    <div class="description">
        
    </div>

    

    

    
</div>

                
                    <div id="property_active" class="property item public">
    <h3 class="name"><code>active</code></h3>
    <span class="type">Boolean</span>

    

    
        <span class="flag public">public</span>
    

    

    

    <div class="meta">
        
            
                
                <p>
                
                Defined in
                
            
        
        
        <a href="../files/src_core_Signal.ts.html#l66"><code>src&#x2F;core&#x2F;Signal.ts:66</code></a>
        
        </p>

        

        
    </div>

    <div class="description">
        <p>If Signal is active and should broadcast events.</p>
<p><strong>IMPORTANT:</strong> Setting this property during a dispatch will only affect the next dispatch, if you want to stop the propagation of a signal use <code>halt()</code> instead.</p>
    </div>

    
        <p><strong>Default:</strong> true</p>
    

    

    
</div>

                
                    <div id="property_memorize" class="property item public">
    <h3 class="name"><code>memorize</code></h3>
    <span class="type">Boolean</span>

    

    
        <span class="flag public">public</span>
    

    

    

    <div class="meta">
        
            
                
                <p>
                
                Defined in
                
            
        
        
        <a href="../files/src_core_Signal.ts.html#l47"><code>src&#x2F;core&#x2F;Signal.ts:47</code></a>
        
        </p>

        

        
    </div>

    <div class="description">
        <p>If Signal should keep record of previously dispatched parameters and
automatically execute listener during <code>add()</code>/<code>addOnce()</code> if Signal was
already dispatched before.</p>

    </div>

    
        <p><strong>Default:</strong> false</p>
    

    

    
</div>

                
                    <div id="property_VERSION" class="property item public">
    <h3 class="name"><code>VERSION</code></h3>
    <span class="type">String</span>

    

    
        <span class="flag public">public</span>
    

    
        <span class="flag final">final</span>
    

    
        <span class="flag static">static</span>
    

    <div class="meta">
        
            
                
                <p>
                
                Defined in
                
            
        
        
        <a href="../files/src_core_Signal.ts.html#l37"><code>src&#x2F;core&#x2F;Signal.ts:37</code></a>
        
        </p>

        

        
    </div>

    <div class="description">
        <p>Signals Version Number</p>

    </div>

    

    

    
</div>

                
            </div>
        

        

        
    </div>
</div>

                    </div>
                </div>
            </div>
        </div>
    </div>
</div>
<script src="../assets/vendor/prettify/prettify-min.js"></script>
<script>prettyPrint();</script>
<script src="../assets/js/yui-prettify.js"></script>
<script src="../assets/../api.js"></script>
<script src="../assets/js/api-filter.js"></script>
<script src="../assets/js/api-list.js"></script>
<script src="../assets/js/api-search.js"></script>
<script src="../assets/js/apidocs.js"></script>
</body>
</html><|MERGE_RESOLUTION|>--- conflicted
+++ resolved
@@ -806,11 +806,7 @@
             
         
         
-<<<<<<< HEAD
-        <a href="../files/src_core_Signal.ts.html#l321"><code>src\core\Signal.ts:321</code></a>
-=======
         <a href="../files/src_core_Signal.ts.html#l321"><code>src&#x2F;core&#x2F;Signal.ts:321</code></a>
->>>>>>> e56a33fe
         
         </p>
 
@@ -894,11 +890,7 @@
             
         
         
-<<<<<<< HEAD
-        <a href="../files/src_core_Signal.ts.html#l369"><code>src\core\Signal.ts:369</code></a>
-=======
         <a href="../files/src_core_Signal.ts.html#l369"><code>src&#x2F;core&#x2F;Signal.ts:369</code></a>
->>>>>>> e56a33fe
         
         </p>
 
@@ -955,11 +947,7 @@
             
         
         
-<<<<<<< HEAD
-        <a href="../files/src_core_Signal.ts.html#l358"><code>src\core\Signal.ts:358</code></a>
-=======
         <a href="../files/src_core_Signal.ts.html#l358"><code>src&#x2F;core&#x2F;Signal.ts:358</code></a>
->>>>>>> e56a33fe
         
         </p>
 
@@ -1280,11 +1268,64 @@
             
         
         
-<<<<<<< HEAD
         <a href="../files/src_core_Signal.ts.html#l308"><code>src\core\Signal.ts:308</code></a>
-=======
+        
+        </p>
+
+
+        
+
+        
+    </div>
+
+    <div class="description">
+        <p>Resume propagation of the event, resuming the dispatch to next listeners on the queue.</p>
+<p><strong>IMPORTANT:</strong> should be called only during signal dispatch, calling it before/after dispatch won&#39;t affect signal broadcast.</p>
+    </div>
+
+    
+
+    
+
+    
+</div>
+
+                
+                    <div id="method_resume" class="method item public">
+    <h3 class="name"><code>resume</code></h3>
+
+    
+        <span class="paren">()</span>
+    
+
+    
+
+    
+
+    
+        <span class="flag public">public</span>
+    
+
+    
+
+    
+
+    
+
+    
+
+    <div class="meta">
+        
+            
+                
+                <p>
+                
+                Defined in
+                
+            
+        
+        
         <a href="../files/src_core_Signal.ts.html#l308"><code>src&#x2F;core&#x2F;Signal.ts:308</code></a>
->>>>>>> e56a33fe
         
         </p>
 
