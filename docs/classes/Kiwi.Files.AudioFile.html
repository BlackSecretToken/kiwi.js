<!DOCTYPE html>
<html lang="en">
<head>
    <meta charset="utf-8">
    <title>Kiwi.Files.AudioFile - Kiwi.js</title>
    <link rel="stylesheet" href="http://yui.yahooapis.com/3.9.1/build/cssgrids/cssgrids-min.css">
    <link rel="stylesheet" href="../assets/vendor/prettify/prettify-min.css">
    <link rel="stylesheet" href="../assets/css/main.css" id="site_styles">
    <link rel="shortcut icon" type="image/png" href="../assets/favicon.png">
    <script src="http://yui.yahooapis.com/combo?3.9.1/build/yui/yui-min.js"></script>
</head>
<body class="yui3-skin-sam">

<div id="doc">
    <div id="hd" class="yui3-g header">
        <div class="yui3-u-3-4">
            
                <h1><img src="../assets/css/logo.png" title="Kiwi.js"></h1>
            
        </div>
        <div class="yui3-u-1-4 version">
            <em>API Docs for: 1.4.1</em>
        </div>
    </div>
    <div id="bd" class="yui3-g">

        <div class="yui3-u-1-4">
            <div id="docs-sidebar" class="sidebar apidocs">
                <div id="api-list">
    <h2 class="off-left">APIs</h2>
    <div id="api-tabview" class="tabview">
        <ul class="tabs">
            <li><a href="#api-classes">Classes</a></li>
            <li><a href="#api-modules">Modules</a></li>
        </ul>

        <div id="api-tabview-filter">
            <input type="search" id="api-filter" placeholder="Type to filter APIs">
        </div>

        <div id="api-tabview-panel">
            <ul id="api-classes" class="apis classes">
            
                <li><a href="../classes/Kiwi.Animations.Animation.html">Kiwi.Animations.Animation</a></li>
            
                <li><a href="../classes/Kiwi.Animations.Sequence.html">Kiwi.Animations.Sequence</a></li>
            
                <li><a href="../classes/Kiwi.Animations.Tween.html">Kiwi.Animations.Tween</a></li>
            
                <li><a href="../classes/Kiwi.Animations.Tweens.Easing.Back.html">Kiwi.Animations.Tweens.Easing.Back</a></li>
            
                <li><a href="../classes/Kiwi.Animations.Tweens.Easing.Bounce.html">Kiwi.Animations.Tweens.Easing.Bounce</a></li>
            
                <li><a href="../classes/Kiwi.Animations.Tweens.Easing.Circular.html">Kiwi.Animations.Tweens.Easing.Circular</a></li>
            
                <li><a href="../classes/Kiwi.Animations.Tweens.Easing.Cubic.html">Kiwi.Animations.Tweens.Easing.Cubic</a></li>
            
                <li><a href="../classes/Kiwi.Animations.Tweens.Easing.Elastic.html">Kiwi.Animations.Tweens.Easing.Elastic</a></li>
            
                <li><a href="../classes/Kiwi.Animations.Tweens.Easing.Exponential.html">Kiwi.Animations.Tweens.Easing.Exponential</a></li>
            
                <li><a href="../classes/Kiwi.Animations.Tweens.Easing.Linear.html">Kiwi.Animations.Tweens.Easing.Linear</a></li>
            
                <li><a href="../classes/Kiwi.Animations.Tweens.Easing.Quadratic.html">Kiwi.Animations.Tweens.Easing.Quadratic</a></li>
            
                <li><a href="../classes/Kiwi.Animations.Tweens.Easing.Quartic.html">Kiwi.Animations.Tweens.Easing.Quartic</a></li>
            
                <li><a href="../classes/Kiwi.Animations.Tweens.Easing.Quintic.html">Kiwi.Animations.Tweens.Easing.Quintic</a></li>
            
                <li><a href="../classes/Kiwi.Animations.Tweens.Easing.Sinusoidal.html">Kiwi.Animations.Tweens.Easing.Sinusoidal</a></li>
            
                <li><a href="../classes/Kiwi.Animations.Tweens.TweenManager.html">Kiwi.Animations.Tweens.TweenManager</a></li>
            
                <li><a href="../classes/Kiwi.Camera.html">Kiwi.Camera</a></li>
            
                <li><a href="../classes/Kiwi.CameraManager.html">Kiwi.CameraManager</a></li>
            
                <li><a href="../classes/Kiwi.Component.html">Kiwi.Component</a></li>
            
                <li><a href="../classes/Kiwi.ComponentManager.html">Kiwi.ComponentManager</a></li>
            
                <li><a href="../classes/Kiwi.Components.AnimationManager.html">Kiwi.Components.AnimationManager</a></li>
            
                <li><a href="../classes/Kiwi.Components.ArcadePhysics.html">Kiwi.Components.ArcadePhysics</a></li>
            
                <li><a href="../classes/Kiwi.Components.Box.html">Kiwi.Components.Box</a></li>
            
                <li><a href="../classes/Kiwi.Components.Input.html">Kiwi.Components.Input</a></li>
            
                <li><a href="../classes/Kiwi.Components.Sound.html">Kiwi.Components.Sound</a></li>
            
                <li><a href="../classes/Kiwi.Entity.html">Kiwi.Entity</a></li>
            
                <li><a href="../classes/Kiwi.Files.AudioFile.html">Kiwi.Files.AudioFile</a></li>
            
                <li><a href="../classes/Kiwi.Files.DataFile.html">Kiwi.Files.DataFile</a></li>
            
                <li><a href="../classes/Kiwi.Files.DataLibrary.html">Kiwi.Files.DataLibrary</a></li>
            
                <li><a href="../classes/Kiwi.Files.File.html">Kiwi.Files.File</a></li>
            
                <li><a href="../classes/Kiwi.Files.FileStore.html">Kiwi.Files.FileStore</a></li>
            
                <li><a href="../classes/Kiwi.Files.Loader.html">Kiwi.Files.Loader</a></li>
            
                <li><a href="../classes/Kiwi.Files.TextureFile.html">Kiwi.Files.TextureFile</a></li>
            
                <li><a href="../classes/Kiwi.Game.html">Kiwi.Game</a></li>
            
                <li><a href="../classes/Kiwi.GameManager.html">Kiwi.GameManager</a></li>
            
                <li><a href="../classes/Kiwi.GameObjects.Sprite.html">Kiwi.GameObjects.Sprite</a></li>
            
                <li><a href="../classes/Kiwi.GameObjects.StaticImage.html">Kiwi.GameObjects.StaticImage</a></li>
            
                <li><a href="../classes/Kiwi.GameObjects.TextField.html">Kiwi.GameObjects.TextField</a></li>
            
                <li><a href="../classes/Kiwi.GameObjects.Tilemap.TileMap.html">Kiwi.GameObjects.Tilemap.TileMap</a></li>
            
                <li><a href="../classes/Kiwi.GameObjects.Tilemap.TileMapLayer.html">Kiwi.GameObjects.Tilemap.TileMapLayer</a></li>
            
                <li><a href="../classes/Kiwi.GameObjects.Tilemap.TileMapLayerIsometric.html">Kiwi.GameObjects.Tilemap.TileMapLayerIsometric</a></li>
            
                <li><a href="../classes/Kiwi.GameObjects.Tilemap.TileMapLayerOrthogonal.html">Kiwi.GameObjects.Tilemap.TileMapLayerOrthogonal</a></li>
            
                <li><a href="../classes/Kiwi.GameObjects.Tilemap.TileType.html">Kiwi.GameObjects.Tilemap.TileType</a></li>
            
                <li><a href="../classes/Kiwi.Geom.AABB.html">Kiwi.Geom.AABB</a></li>
            
                <li><a href="../classes/Kiwi.Geom.Circle.html">Kiwi.Geom.Circle</a></li>
            
                <li><a href="../classes/Kiwi.Geom.Intersect.html">Kiwi.Geom.Intersect</a></li>
            
                <li><a href="../classes/Kiwi.Geom.IntersectResult.html">Kiwi.Geom.IntersectResult</a></li>
            
                <li><a href="../classes/Kiwi.Geom.Line.html">Kiwi.Geom.Line</a></li>
            
                <li><a href="../classes/Kiwi.Geom.Matrix.html">Kiwi.Geom.Matrix</a></li>
            
                <li><a href="../classes/Kiwi.Geom.Point.html">Kiwi.Geom.Point</a></li>
            
                <li><a href="../classes/Kiwi.Geom.Ray.html">Kiwi.Geom.Ray</a></li>
            
                <li><a href="../classes/Kiwi.Geom.Rectangle.html">Kiwi.Geom.Rectangle</a></li>
            
                <li><a href="../classes/Kiwi.Geom.Transform.html">Kiwi.Geom.Transform</a></li>
            
                <li><a href="../classes/Kiwi.Geom.Vector2.html">Kiwi.Geom.Vector2</a></li>
            
                <li><a href="../classes/Kiwi.Group.html">Kiwi.Group</a></li>
            
                <li><a href="../classes/Kiwi.HUD.HUDComponents.Counter.html">Kiwi.HUD.HUDComponents.Counter</a></li>
            
                <li><a href="../classes/Kiwi.HUD.HUDComponents.Time.html">Kiwi.HUD.HUDComponents.Time</a></li>
            
                <li><a href="../classes/Kiwi.HUD.HUDComponents.WidgetInput.html">Kiwi.HUD.HUDComponents.WidgetInput</a></li>
            
                <li><a href="../classes/Kiwi.HUD.HUDDisplay.html">Kiwi.HUD.HUDDisplay</a></li>
            
                <li><a href="../classes/Kiwi.HUD.HUDManager.html">Kiwi.HUD.HUDManager</a></li>
            
                <li><a href="../classes/Kiwi.HUD.HUDWidget.html">Kiwi.HUD.HUDWidget</a></li>
            
                <li><a href="../classes/Kiwi.HUD.Widget.Bar.html">Kiwi.HUD.Widget.Bar</a></li>
            
                <li><a href="../classes/Kiwi.HUD.Widget.BasicScore.html">Kiwi.HUD.Widget.BasicScore</a></li>
            
                <li><a href="../classes/Kiwi.HUD.Widget.Button.html">Kiwi.HUD.Widget.Button</a></li>
            
                <li><a href="../classes/Kiwi.HUD.Widget.Icon.html">Kiwi.HUD.Widget.Icon</a></li>
            
                <li><a href="../classes/Kiwi.HUD.Widget.IconBar.html">Kiwi.HUD.Widget.IconBar</a></li>
            
                <li><a href="../classes/Kiwi.HUD.Widget.Menu.html">Kiwi.HUD.Widget.Menu</a></li>
            
                <li><a href="../classes/Kiwi.HUD.Widget.MenuItem.html">Kiwi.HUD.Widget.MenuItem</a></li>
            
                <li><a href="../classes/Kiwi.HUD.Widget.TextField.html">Kiwi.HUD.Widget.TextField</a></li>
            
                <li><a href="../classes/Kiwi.HUD.Widget.Time.html">Kiwi.HUD.Widget.Time</a></li>
            
                <li><a href="../classes/Kiwi.IChild.html">Kiwi.IChild</a></li>
            
                <li><a href="../classes/Kiwi.Input.Finger.html">Kiwi.Input.Finger</a></li>
            
                <li><a href="../classes/Kiwi.Input.InputManager.html">Kiwi.Input.InputManager</a></li>
            
                <li><a href="../classes/Kiwi.Input.Key.html">Kiwi.Input.Key</a></li>
            
                <li><a href="../classes/Kiwi.Input.Keyboard.html">Kiwi.Input.Keyboard</a></li>
            
                <li><a href="../classes/Kiwi.Input.Keycodes.html">Kiwi.Input.Keycodes</a></li>
            
                <li><a href="../classes/Kiwi.Input.Mouse.html">Kiwi.Input.Mouse</a></li>
            
                <li><a href="../classes/Kiwi.Input.MouseCursor.html">Kiwi.Input.MouseCursor</a></li>
            
                <li><a href="../classes/Kiwi.Input.Pointer.html">Kiwi.Input.Pointer</a></li>
            
                <li><a href="../classes/Kiwi.Input.Touch.html">Kiwi.Input.Touch</a></li>
            
                <li><a href="../classes/Kiwi.PluginManager.html">Kiwi.PluginManager</a></li>
            
                <li><a href="../classes/Kiwi.Renderers.CanvasRenderer.html">Kiwi.Renderers.CanvasRenderer</a></li>
            
                <li><a href="../classes/Kiwi.Renderers.GLArrayBuffer.html">Kiwi.Renderers.GLArrayBuffer</a></li>
            
                <li><a href="../classes/Kiwi.Renderers.GLBlendMode.html">Kiwi.Renderers.GLBlendMode</a></li>
            
                <li><a href="../classes/Kiwi.Renderers.GLElementArrayBuffer.html">Kiwi.Renderers.GLElementArrayBuffer</a></li>
            
                <li><a href="../classes/Kiwi.Renderers.GLRenderManager.html">Kiwi.Renderers.GLRenderManager</a></li>
            
                <li><a href="../classes/Kiwi.Renderers.GLTextureManager.html">Kiwi.Renderers.GLTextureManager</a></li>
            
                <li><a href="../classes/Kiwi.Renderers.GLTextureWrapper.html">Kiwi.Renderers.GLTextureWrapper</a></li>
            
                <li><a href="../classes/Kiwi.Renderers.Renderer.html">Kiwi.Renderers.Renderer</a></li>
            
                <li><a href="../classes/Kiwi.Renderers.TextureAtlasRenderer.html">Kiwi.Renderers.TextureAtlasRenderer</a></li>
            
                <li><a href="../classes/Kiwi.Shaders.ShaderManager.html">Kiwi.Shaders.ShaderManager</a></li>
            
                <li><a href="../classes/Kiwi.Shaders.ShaderPair.html">Kiwi.Shaders.ShaderPair</a></li>
            
                <li><a href="../classes/Kiwi.Shaders.TextureAtlasShader.html">Kiwi.Shaders.TextureAtlasShader</a></li>
            
                <li><a href="../classes/Kiwi.Signal.html">Kiwi.Signal</a></li>
            
                <li><a href="../classes/Kiwi.SignalBinding.html">Kiwi.SignalBinding</a></li>
            
                <li><a href="../classes/Kiwi.Sound.Audio.html">Kiwi.Sound.Audio</a></li>
            
                <li><a href="../classes/Kiwi.Sound.AudioLibrary.html">Kiwi.Sound.AudioLibrary</a></li>
            
                <li><a href="../classes/Kiwi.Sound.AudioManager.html">Kiwi.Sound.AudioManager</a></li>
            
                <li><a href="../classes/Kiwi.Stage.html">Kiwi.Stage</a></li>
            
                <li><a href="../classes/Kiwi.State.html">Kiwi.State</a></li>
            
                <li><a href="../classes/Kiwi.StateConfig.html">Kiwi.StateConfig</a></li>
            
                <li><a href="../classes/Kiwi.StateManager.html">Kiwi.StateManager</a></li>
            
                <li><a href="../classes/Kiwi.System.Bootstrap.html">Kiwi.System.Bootstrap</a></li>
            
                <li><a href="../classes/Kiwi.System.Device.html">Kiwi.System.Device</a></li>
            
                <li><a href="../classes/Kiwi.Textures.SingleImage.html">Kiwi.Textures.SingleImage</a></li>
            
                <li><a href="../classes/Kiwi.Textures.SpriteSheet.html">Kiwi.Textures.SpriteSheet</a></li>
            
                <li><a href="../classes/Kiwi.Textures.TextureAtlas.html">Kiwi.Textures.TextureAtlas</a></li>
            
                <li><a href="../classes/Kiwi.Textures.TextureLibrary.html">Kiwi.Textures.TextureLibrary</a></li>
            
                <li><a href="../classes/Kiwi.Time.Clock.html">Kiwi.Time.Clock</a></li>
            
                <li><a href="../classes/Kiwi.Time.ClockManager.html">Kiwi.Time.ClockManager</a></li>
            
                <li><a href="../classes/Kiwi.Time.MasterClock.html">Kiwi.Time.MasterClock</a></li>
            
                <li><a href="../classes/Kiwi.Time.Timer.html">Kiwi.Time.Timer</a></li>
            
                <li><a href="../classes/Kiwi.Time.TimerEvent.html">Kiwi.Time.TimerEvent</a></li>
            
                <li><a href="../classes/Kiwi.Utils.Canvas.html">Kiwi.Utils.Canvas</a></li>
            
                <li><a href="../classes/Kiwi.Utils.Color.html">Kiwi.Utils.Color</a></li>
            
                <li><a href="../classes/Kiwi.Utils.Common.html">Kiwi.Utils.Common</a></li>
            
                <li><a href="../classes/Kiwi.Utils.GameMath.html">Kiwi.Utils.GameMath</a></li>
            
                <li><a href="../classes/Kiwi.Utils.Log.html">Kiwi.Utils.Log</a></li>
            
                <li><a href="../classes/Kiwi.Utils.RandomDataGenerator.html">Kiwi.Utils.RandomDataGenerator</a></li>
            
                <li><a href="../classes/Kiwi.Utils.RequestAnimationFrame.html">Kiwi.Utils.RequestAnimationFrame</a></li>
            
                <li><a href="../classes/Kiwi.Utils.Version.html">Kiwi.Utils.Version</a></li>
            
            </ul>

            <ul id="api-modules" class="apis modules">
            
                <li><a href="../modules/Animations.html">Animations</a></li>
            
                <li><a href="../modules/Components.html">Components</a></li>
            
                <li><a href="../modules/Easing.html">Easing</a></li>
            
                <li><a href="../modules/Files.html">Files</a></li>
            
                <li><a href="../modules/GameObjects.html">GameObjects</a></li>
            
                <li><a href="../modules/Geom.html">Geom</a></li>
            
                <li><a href="../modules/HUD.html">HUD</a></li>
            
                <li><a href="../modules/HUDComponents.html">HUDComponents</a></li>
            
                <li><a href="../modules/Input.html">Input</a></li>
            
                <li><a href="../modules/Kiwi.html">Kiwi</a></li>
            
                <li><a href="../modules/Renderers.html">Renderers</a></li>
            
                <li><a href="../modules/Shaders.html">Shaders</a></li>
            
                <li><a href="../modules/Sound.html">Sound</a></li>
            
                <li><a href="../modules/System.html">System</a></li>
            
                <li><a href="../modules/Textures.html">Textures</a></li>
            
                <li><a href="../modules/Tilemap.html">Tilemap</a></li>
            
                <li><a href="../modules/Time.html">Time</a></li>
            
                <li><a href="../modules/Tweens.html">Tweens</a></li>
            
                <li><a href="../modules/Utils.html">Utils</a></li>
            
                <li><a href="../modules/Utils..html">Utils.</a></li>
            
                <li><a href="../modules/Widget.html">Widget</a></li>
            
            </ul>
        </div>
    </div>
</div>

            </div>
        </div>
        <div class="yui3-u-3-4">
                <div id="api-options">
        Show:
        <label for="api-show-inherited">
            <input type="checkbox" id="api-show-inherited" checked>
            Inherited
        </label>

        <label for="api-show-protected">
            <input type="checkbox" id="api-show-protected">
            Protected
        </label>

        <label for="api-show-private">
            <input type="checkbox" id="api-show-private">
            Private
        </label>
        <label for="api-show-deprecated">
            <input type="checkbox" id="api-show-deprecated">
            Deprecated
        </label>

    </div>


            <div class="apidocs">
                <div id="docs-main">
                    <div class="content">
                        <h1>Kiwi.Files.AudioFile Class</h1>
<div class="box meta">
    

    
        <div class="extends">
            Extends <a href="../classes/Kiwi.Files.File.html" class="crosslink">Kiwi.Files.File</a>
        </div>
    

    
        <div class="foundat">
            Defined in: <a href="../files/src_file_AudioFile.ts.html#l10"><code>src&#x2F;file&#x2F;AudioFile.ts:10</code></a>
        </div>
    

    
        
            Module: <a href="../modules/Files.html">Files</a><br>
            Parent Module: <a href="../modules/Kiwi.html">Kiwi</a>
        
    

    
        <p>Available since 1.2.0</p>
    
</div>



<div class="box intro">
    <p>AudioFile which contains settings, loading, and processing details for Audio files to be used. </p>
<p>Uses tag loading for devices not supporting the WebAudioAPI. Otherwise XHR + arraybuffer loading methods are used.</p>

</div>


    <div class="constructor">
        <h2>Constructor</h2>
        <div id="method_Kiwi.Files.AudioFile" class="method item">
    <h3 class="name"><code>Kiwi.Files.AudioFile</code></h3>

    
        <div class="args">
            <span class="paren">(</span><ul class="args-list inline commas">
            
                <li class="arg">
                    
                        <code>game</code>
                    
                </li>
            
                <li class="arg">
                    
                        <code>params</code>
                    
                </li>
            
            </ul><span class="paren">)</span>
        </div>
    

    
        <span class="returns-inline">
            <span class="type"><a href="../classes/Kiwi.Files.AudioFile.html" class="crosslink">Kiwi.Files.AudioFile</a></span>
        </span>
    

    

    

    

    

    

    

    <div class="meta">
        
            
                
                <p>
                
                Defined in
                
            
        
        
        <a href="../files/src_file_AudioFile.ts.html#l10"><code>src&#x2F;file&#x2F;AudioFile.ts:10</code></a>
        
        </p>


        

        
            <p>Available since 1.2.0</p>
        
    </div>

    <div class="description">
        
    </div>

    
        <div class="params">
            <h4>Parameters:</h4>

            <ul class="params-list">
            
                <li class="param">
                    
                        <code class="param-name">game</code>
                        <span class="type"><a href="../classes/Kiwi.Game.html" class="crosslink">Kiwi.Game</a></span>
                    

                    

                    <div class="param-description">
                        <p>The game that this file is for</p>

                    </div>

                    
                </li>
            
                <li class="param">
                    
                        <code class="param-name">params</code>
                        <span class="type">Object</span>
                    

                    

                    <div class="param-description">
                        <p>Options for this file.</p>

                    </div>

                    
                        <ul class="params-list">
                            
                            <li class="param">
                                
                                    <code class="param-name">key</code>
                                    <span class="type">String</span>
                                

                                <div class="param-description">
                                    <p>User defined name for this file. This would be how the user would access it in the file store.</p>

                                </div>

                                
                            </li>
                            
                            <li class="param">
                                
                                    <code class="param-name">url</code>
                                    <span class="type">String</span>
                                

                                <div class="param-description">
                                    <p>Location of the file to be loaded.</p>

                                </div>

                                
                            </li>
                            
                            <li class="param">
                                
                                    <code class="param-name optional">[metadata={}]</code>
                                    <span class="type">Object</span>
                                    <span class="flag optional" title="This parameter is optional.">optional</span>
                                

                                <div class="param-description">
                                    <p>Any metadata to be associated with the file.</p>

                                </div>

                                
                            </li>
                            
                            <li class="param">
                                
                                    <code class="param-name optional">[state=null]</code>
                                    <span class="type"><a href="../classes/Kiwi.State.html" class="crosslink">Kiwi.State</a></span>
                                    <span class="flag optional" title="This parameter is optional.">optional</span>
                                

                                <div class="param-description">
                                    <p>The state that this file belongs to. Used for defining global assets vs local assets.</p>

                                </div>

                                
                            </li>
                            
                            <li class="param">
                                
                                    <code class="param-name optional">[fileStore=null]</code>
                                    <span class="type"><a href="../classes/Kiwi.Files.FileStore.html" class="crosslink">Kiwi.Files.FileStore</a></span>
                                    <span class="flag optional" title="This parameter is optional.">optional</span>
                                

                                <div class="param-description">
                                    <p>The filestore that this file should be save in automatically when loaded.</p>

                                </div>

                                
                            </li>
                            
                            <li class="param">
                                
                                    <code class="param-name optional">[type=UNKNOWN]</code>
                                    <span class="type">Number</span>
                                    <span class="flag optional" title="This parameter is optional.">optional</span>
                                

                                <div class="param-description">
                                    <p>The type of file this is.</p>

                                </div>

                                
                            </li>
                            
                            <li class="param">
                                
                                    <code class="param-name optional">[tags]</code>
                                    <span class="type">Array</span>
                                    <span class="flag optional" title="This parameter is optional.">optional</span>
                                

                                <div class="param-description">
                                    <p>Any tags to be associated with this file.</p>

                                </div>

                                
                            </li>
                            
                        </ul>
                    
                </li>
            
            </ul>
        </div>
    

    
        <div class="returns">
            <h4>Returns:</h4>

            <div class="returns-description">
                
                    
                        <span class="type"><a href="../classes/Kiwi.Files.AudioFile.html" class="crosslink">Kiwi.Files.AudioFile</a></span>:
                    
                
            </div>
        </div>
    

    
</div>

    </div>


<div id="classdocs" class="tabview">
    <ul class="api-class-tabs">
        <li class="api-class-tab index"><a href="#index">Index</a></li>

        
            <li class="api-class-tab methods"><a href="#methods">Methods</a></li>
        
        
            <li class="api-class-tab properties"><a href="#properties">Properties</a></li>
        
        
        
    </ul>

    <div>
        <div id="index" class="api-class-tabpanel index">
            <h2 class="off-left">Item Index</h2>

            
                <div class="index-section methods">
                    <h3>Methods</h3>

                    <ul class="index-list methods extends">
                        
                            <li class="index-item method private inherited">
                                <a href="#method__assignFileDetails">_assignFileDetails</a>

                                
                                
                            </li>
                        
                            <li class="index-item method private">
                                <a href="#method__decodeAudio">_decodeAudio</a>

                                
                                
                            </li>
                        
                            <li class="index-item method private inherited">
                                <a href="#method__getXhrHeaderInfo">_getXhrHeaderInfo</a>

                                
                                
                            </li>
                        
                            <li class="index-item method protected inherited">
                                <a href="#method__load">_load</a>

                                
                                
                            </li>
                        
                            <li class="index-item method private inherited">
                                <a href="#method__parseParamsOld">_parseParamsOld</a>

                                
                                
                            </li>
                        
                            <li class="index-item method private inherited">
                                <a href="#method__start">_start</a>

                                
                                
                            </li>
                        
                            <li class="index-item method private inherited">
                                <a href="#method__stop">_stop</a>

                                
                                
                            </li>
                        
                            <li class="index-item method public inherited">
                                <a href="#method_addTag">addTag</a>

                                
                                
                            </li>
                        
                            <li class="index-item method public inherited">
                                <a href="#method_destroy">destroy</a>

                                
                                
                            </li>
                        
                            <li class="index-item method private deprecated inherited">
                                <a href="#method_getFileDetails">getFileDetails</a>

                                
                                
                                    <span class="flag deprecated">deprecated</span>
                                
                            </li>
                        
                            <li class="index-item method public inherited">
                                <a href="#method_hasTag">hasTag</a>

                                
                                
                            </li>
                        
                            <li class="index-item method public inherited">
                                <a href="#method_load">load</a>

                                
                                
                            </li>
                        
                            <li class="index-item method public inherited">
                                <a href="#method_loadDetails">loadDetails</a>

                                
                                
                            </li>
                        
                            <li class="index-item method protected inherited">
                                <a href="#method_loadError">loadError</a>

                                
                                
                            </li>
                        
                            <li class="index-item method protected inherited">
                                <a href="#method_loadProgress">loadProgress</a>

                                
                                
                            </li>
                        
                            <li class="index-item method protected inherited">
                                <a href="#method_loadSuccess">loadSuccess</a>

                                
                                
                            </li>
                        
                            <li class="index-item method public inherited">
                                <a href="#method_objType">objType</a>

                                
                                
                            </li>
                        
                            <li class="index-item method protected inherited">
                                <a href="#method_parseParams">parseParams</a>

                                
                                
                            </li>
                        
                            <li class="index-item method protected inherited">
                                <a href="#method_processXhr">processXhr</a>

                                
                                
                            </li>
                        
                            <li class="index-item method public inherited">
                                <a href="#method_removeTag">removeTag</a>

                                
                                
                            </li>
                        
                            <li class="index-item method public">
                                <a href="#method_tagLoader">tagLoader</a>

                                
                                
                            </li>
                        
                            <li class="index-item method private inherited">
                                <a href="#method_xhrHeadOnError">xhrHeadOnError</a>

                                
                                
                            </li>
                        
                            <li class="index-item method private inherited">
                                <a href="#method_xhrHeadOnLoad">xhrHeadOnLoad</a>

                                
                                
                            </li>
                        
                            <li class="index-item method private inherited">
                                <a href="#method_xhrHeadRequest">xhrHeadRequest</a>

                                
                                
                            </li>
                        
                            <li class="index-item method protected inherited">
                                <a href="#method_xhrLoader">xhrLoader</a>

                                
                                
                            </li>
                        
                            <li class="index-item method protected inherited">
                                <a href="#method_xhrOnLoad">xhrOnLoad</a>

                                
                                
                            </li>
                        
                            <li class="index-item method protected inherited">
                                <a href="#method_xhrOnProgress">xhrOnProgress</a>

                                
                                
                            </li>
                        
                    </ul>
                </div>
            

            
                <div class="index-section properties">
                    <h3>Properties</h3>

                    <ul class="index-list properties extends">
                        
                            <li class="index-item property private inherited">
                                <a href="#property__loadInParallel">_loadInParallel</a>

                                
                                
                            </li>
                        
                            <li class="index-item property private inherited">
                                <a href="#property__tags">_tags</a>

                                
                                
                            </li>
                        
                            <li class="index-item property protected inherited">
                                <a href="#property__xhr">_xhr</a>

                                
                                
                            </li>
                        
                            <li class="index-item property protected inherited">
                                <a href="#property_attemptCounter">attemptCounter</a>

                                
                                
                            </li>
                        
                            <li class="index-item property public deprecated inherited">
                                <a href="#property_buffer">buffer</a>

                                
                                
                                    <span class="flag deprecated">deprecated</span>
                                
                            </li>
                        
                            <li class="index-item property public inherited">
                                <a href="#property_bytesLoaded">bytesLoaded</a>

                                
                                
                            </li>
                        
                            <li class="index-item property public inherited">
                                <a href="#property_bytesTotal">bytesTotal</a>

                                
                                
                            </li>
                        
                            <li class="index-item property public inherited">
                                <a href="#property_complete">complete</a>

                                
                                
                            </li>
                        
                            <li class="index-item property public">
                                <a href="#property_crossOrigin">crossOrigin</a>

                                
                                
                            </li>
                        
                            <li class="index-item property public inherited inherited">
                                <a href="#property_data">data</a>

                                
                                
                            </li>
                        
                            <li class="index-item property public inherited">
                                <a href="#property_dataType">dataType</a>

                                
                                
                            </li>
                        
                            <li class="index-item property public inherited">
                                <a href="#property_detailsReceived">detailsReceived</a>

                                
                                
                            </li>
                        
                            <li class="index-item property public inherited">
                                <a href="#property_duration">duration</a>

                                
                                
                            </li>
                        
                            <li class="index-item property public inherited">
                                <a href="#property_error">error</a>

                                
                                
                            </li>
                        
                            <li class="index-item property public inherited">
                                <a href="#property_ETag">ETag</a>

                                
                                
                            </li>
                        
                            <li class="index-item property public inherited">
                                <a href="#property_extension">extension</a>

                                
                                
                            </li>
                        
                            <li class="index-item property public deprecated inherited">
                                <a href="#property_fileName">fileName</a>

                                
                                
                                    <span class="flag deprecated">deprecated</span>
                                
                            </li>
                        
                            <li class="index-item property public deprecated inherited inherited">
                                <a href="#property_filePath">filePath</a>

                                
                                
                                    <span class="flag deprecated">deprecated</span>
                                
                            </li>
                        
                            <li class="index-item property public deprecated inherited">
                                <a href="#property_fileSize">fileSize</a>

                                
                                
                                    <span class="flag deprecated">deprecated</span>
                                
                            </li>
                        
                            <li class="index-item property public inherited">
                                <a href="#property_fileStore">fileStore</a>

                                
                                
                            </li>
                        
                            <li class="index-item property public deprecated inherited">
                                <a href="#property_fileType">fileType</a>

                                
                                
                                    <span class="flag deprecated">deprecated</span>
                                
                            </li>
                        
                            <li class="index-item property public deprecated inherited">
                                <a href="#property_fileURL">fileURL</a>

                                
                                
                                    <span class="flag deprecated">deprecated</span>
                                
                            </li>
                        
                            <li class="index-item property public inherited">
                                <a href="#property_game">game</a>

                                
                                
                            </li>
                        
                            <li class="index-item property public inherited">
                                <a href="#property_hasError">hasError</a>

                                
                                
                            </li>
                        
                            <li class="index-item property public deprecated inherited">
                                <a href="#property_hasTimedOut">hasTimedOut</a>

                                
                                
                                    <span class="flag deprecated">deprecated</span>
                                
                            </li>
                        
                            <li class="index-item property private inherited">
                                <a href="#property_headCompleteCallback">headCompleteCallback</a>

                                
                                
                            </li>
                        
                            <li class="index-item property private inherited">
                                <a href="#property_headCompleteContext">headCompleteContext</a>

                                
                                
                            </li>
                        
                            <li class="index-item property public inherited">
                                <a href="#property_isAudio">isAudio</a>

                                
                                
                            </li>
                        
                            <li class="index-item property public inherited">
                                <a href="#property_isData">isData</a>

                                
                                
                            </li>
                        
                            <li class="index-item property public inherited">
                                <a href="#property_isTexture">isTexture</a>

                                
                                
                            </li>
                        
                            <li class="index-item property public inherited">
                                <a href="#property_key">key</a>

                                
                                
                            </li>
                        
                            <li class="index-item property public inherited">
                                <a href="#property_lastModified">lastModified</a>

                                
                                
                            </li>
                        
                            <li class="index-item property public inherited">
                                <a href="#property_lastProgress">lastProgress</a>

                                
                                
                            </li>
                        
                            <li class="index-item property public inherited">
                                <a href="#property_loading">loading</a>

                                
                                
                            </li>
                        
                            <li class="index-item property private inherited">
                                <a href="#property_loadInParallel">loadInParallel</a>

                                
                                
                            </li>
                        
                            <li class="index-item property public inherited">
                                <a href="#property_maxLoadAttempts">maxLoadAttempts</a>

                                
                                
                            </li>
                        
                            <li class="index-item property public inherited">
                                <a href="#property_name">name</a>

                                
                                
                            </li>
                        
                            <li class="index-item property public inherited">
                                <a href="#property_onComplete">onComplete</a>

                                
                                
                            </li>
                        
                            <li class="index-item property public deprecated inherited">
                                <a href="#property_onCompleteCallback">onCompleteCallback</a>

                                
                                
                                    <span class="flag deprecated">deprecated</span>
                                
                            </li>
                        
                            <li class="index-item property public inherited">
                                <a href="#property_onProgress">onProgress</a>

                                
                                
                            </li>
                        
                            <li class="index-item property public deprecated inherited">
                                <a href="#property_onProgressCallback">onProgressCallback</a>

                                
                                
                                    <span class="flag deprecated">deprecated</span>
                                
                            </li>
                        
                            <li class="index-item property public inherited">
                                <a href="#property_ownerState">ownerState</a>

                                
                                
                            </li>
                        
                            <li class="index-item property public inherited">
                                <a href="#property_path">path</a>

                                
                                
                            </li>
                        
                            <li class="index-item property public inherited">
                                <a href="#property_percentLoaded">percentLoaded</a>

                                
                                
                            </li>
                        
                            <li class="index-item property public deprecated inherited">
                                <a href="#property_readyState">readyState</a>

                                
                                
                                    <span class="flag deprecated">deprecated</span>
                                
                            </li>
                        
                            <li class="index-item property public inherited">
                                <a href="#property_size">size</a>

                                
                                
                            </li>
                        
                            <li class="index-item property public deprecated inherited">
                                <a href="#property_status">status</a>

                                
                                
                                    <span class="flag deprecated">deprecated</span>
                                
                            </li>
                        
                            <li class="index-item property public deprecated inherited">
                                <a href="#property_statusText">statusText</a>

                                
                                
                                    <span class="flag deprecated">deprecated</span>
                                
                            </li>
                        
                            <li class="index-item property public inherited">
                                <a href="#property_success">success</a>

                                
                                
                            </li>
                        
                            <li class="index-item property public deprecated inherited">
                                <a href="#property_timedOut">timedOut</a>

                                
                                
                                    <span class="flag deprecated">deprecated</span>
                                
                            </li>
                        
                            <li class="index-item property public inherited">
                                <a href="#property_timeFinished">timeFinished</a>

                                
                                
                            </li>
                        
                            <li class="index-item property public inherited">
                                <a href="#property_timeOutDelay">timeOutDelay</a>

                                
                                
                            </li>
                        
                            <li class="index-item property public inherited">
                                <a href="#property_timeStarted">timeStarted</a>

                                
                                
                            </li>
                        
                            <li class="index-item property public inherited">
                                <a href="#property_type">type</a>

                                
                                
                            </li>
                        
                            <li class="index-item property public inherited">
                                <a href="#property_URL">URL</a>

                                
                                
                            </li>
                        
                            <li class="index-item property protected inherited">
                                <a href="#property_useTagLoader">useTagLoader</a>

                                
                                
                            </li>
                        
                    </ul>
                </div>
            

            

            
        </div>

        
            <div id="methods" class="api-class-tabpanel">
                <h2 class="off-left">Methods</h2>

                
                    <div id="method__assignFileDetails" class="method item private inherited">
    <h3 class="name"><code>_assignFileDetails</code></h3>

    
        <div class="args">
            <span class="paren">(</span><ul class="args-list inline commas">
            
                <li class="arg">
                    
                        <code>url</code>
                    
                </li>
            
            </ul><span class="paren">)</span>
        </div>
    

    

    

    
        <span class="flag private">private</span>
    

    

    

    

    

    <div class="meta">
        
            
                <p>Inherited from
                <a href="../classes/Kiwi.Files.File.html#method__assignFileDetails">Kiwi.Files.File</a>:
            
        
        
        <a href="../files/src_file_File.ts.html#l131"><code>src&#x2F;file&#x2F;File.ts:131</code></a>
        
        </p>


        

        
            <p>Available since 1.2.0</p>
        
    </div>

    <div class="description">
        <p>Gets the file details from the URL passed. Name, extension, and path are extracted.</p>

    </div>

    
        <div class="params">
            <h4>Parameters:</h4>

            <ul class="params-list">
            
                <li class="param">
                    
                        <code class="param-name">url</code>
                        <span class="type">String</span>
                    

                    

                    <div class="param-description">
                         
                    </div>

                    
                </li>
            
            </ul>
        </div>
    

    

    
</div>

                
                    <div id="method__decodeAudio" class="method item private">
    <h3 class="name"><code>_decodeAudio</code></h3>

    
        <span class="paren">()</span>
    

    

    

    
        <span class="flag private">private</span>
    

    

    

    

    

    <div class="meta">
        
            
                
                <p>
                
                Defined in
                
            
        
        
<<<<<<< HEAD
        <a href="../files/src_file_AudioFile.ts.html#l158"><code>src\file\AudioFile.ts:158</code></a>
=======
        <a href="../files/src_file_AudioFile.ts.html#l158"><code>src&#x2F;file&#x2F;AudioFile.ts:158</code></a>
>>>>>>> 55f210fa
        
        </p>


        

        
    </div>

    <div class="description">
        <p>Attempts to decode the audio data loaded via XHR + arraybuffer.</p>

    </div>

    

    

    
</div>

                
                    <div id="method__getXhrHeaderInfo" class="method item private inherited">
    <h3 class="name"><code>_getXhrHeaderInfo</code></h3>

    
        <span class="paren">()</span>
    

    

    

    
        <span class="flag private">private</span>
    

    

    

    

    

    <div class="meta">
        
            
                <p>Inherited from
                <a href="../classes/Kiwi.Files.File.html#method__getXhrHeaderInfo">Kiwi.Files.File</a>:
            
        
        
        <a href="../files/src_file_File.ts.html#l871"><code>src&#x2F;file&#x2F;File.ts:871</code></a>
        
        </p>


        

        
            <p>Available since 1.2.0</p>
        
    </div>

    <div class="description">
        <p>Retrieves the HEAD information from the XHR. 
This method is used for both &#39;load&#39; and &#39;loadDetails&#39; methods.</p>

    </div>

    

    

    
</div>

                
                    <div id="method__load" class="method item protected">
    <h3 class="name"><code>_load</code></h3>

    
        <span class="paren">()</span>
    

    

    

    
        <span class="flag protected">protected</span>
    

    

    

    

    

    <div class="meta">
        
            <p>Inherited from
            <a href="../classes/Kiwi.Files.File.html#method__load">
                Kiwi.Files.File
            </a>
            
            but overwritten in
            
        
        
        <a href="../files/src_file_AudioFile.ts.html#l73"><code>src&#x2F;file&#x2F;AudioFile.ts:73</code></a>
        
        </p>


        

        
    </div>

    <div class="description">
        <p>Initialises a loading method depending on detected device support.</p>

    </div>

    

    

    
</div>

                
                    <div id="method__parseParamsOld" class="method item private inherited">
    <h3 class="name"><code>_parseParamsOld</code></h3>

    
        <div class="args">
            <span class="paren">(</span><ul class="args-list inline commas">
            
                <li class="arg">
                    
                        <code>dataType</code>
                    
                </li>
            
                <li class="arg">
                    
                        <code>path</code>
                    
                </li>
            
                <li class="arg">
                    
                        <code class="optional">[name=&#x27;&#x27;]</code>
                    
                </li>
            
                <li class="arg">
                    
                        <code class="optional">[saveToFileStore=true]</code>
                    
                </li>
            
                <li class="arg">
                    
                        <code class="optional">[storeAsGlobal=true]</code>
                    
                </li>
            
            </ul><span class="paren">)</span>
        </div>
    

    

    

    
        <span class="flag private">private</span>
    

    

    

    

    

    <div class="meta">
        
            
                <p>Inherited from
                <a href="../classes/Kiwi.Files.File.html#method__parseParamsOld">Kiwi.Files.File</a>:
            
        
        
        <a href="../files/src_file_File.ts.html#l60"><code>src&#x2F;file&#x2F;File.ts:60</code></a>
        
        </p>


        

        
            <p>Available since 1.2.0</p>
        
    </div>

    <div class="description">
        <p>Assigns properties and variables for the constructor as in pre 1.2 Kiwi versions.</p>

    </div>

    
        <div class="params">
            <h4>Parameters:</h4>

            <ul class="params-list">
            
                <li class="param">
                    
                        <code class="param-name">dataType</code>
                        <span class="type">Number</span>
                    

                    

                    <div class="param-description">
                        <p>The type of file that is being loaded. For this you can use the STATIC properties that are located on this class for quick code completion.</p>

                    </div>

                    
                </li>
            
                <li class="param">
                    
                        <code class="param-name">path</code>
                        <span class="type">String</span>
                    

                    

                    <div class="param-description">
                        <p>The location of the file that is to be loaded.</p>

                    </div>

                    
                </li>
            
                <li class="param">
                    
                        <code class="param-name optional">[name=&#x27;&#x27;]</code>
                        <span class="type">String</span>
                        <span class="flag optional" title="This parameter is optional.">optional</span>
                    

                    

                    <div class="param-description">
                        <p>A name for the file. If no name is specified then the files name will be used.</p>

                    </div>

                    
                </li>
            
                <li class="param">
                    
                        <code class="param-name optional">[saveToFileStore=true]</code>
                        <span class="type">Boolean</span>
                        <span class="flag optional" title="This parameter is optional.">optional</span>
                    

                    

                    <div class="param-description">
                        <p>If the file should be saved on the file store or not.</p>

                    </div>

                    
                </li>
            
                <li class="param">
                    
                        <code class="param-name optional">[storeAsGlobal=true]</code>
                        <span class="type">Boolean</span>
                        <span class="flag optional" title="This parameter is optional.">optional</span>
                    

                    

                    <div class="param-description">
                        <p>If this file should be stored as a global file, or if it should be destroyed when this state gets switched out.</p>

                    </div>

                    
                </li>
            
            </ul>
        </div>
    

    

    
</div>

                
                    <div id="method__start" class="method item private inherited">
    <h3 class="name"><code>_start</code></h3>

    
        <span class="paren">()</span>
    

    

    

    
        <span class="flag private">private</span>
    

    

    

    

    

    <div class="meta">
        
            
                <p>Inherited from
                <a href="../classes/Kiwi.Files.File.html#method__start">Kiwi.Files.File</a>:
            
        
        
        <a href="../files/src_file_File.ts.html#l701"><code>src&#x2F;file&#x2F;File.ts:701</code></a>
        
        </p>


        

        
    </div>

    <div class="description">
        <p>Is executed when this file starts loading. 
Gets the time and resets properties used in file loading.</p>

    </div>

    

    

    
</div>

                
                    <div id="method__stop" class="method item private inherited">
    <h3 class="name"><code>_stop</code></h3>

    
        <span class="paren">()</span>
    

    

    

    
        <span class="flag private">private</span>
    

    

    

    

    

    <div class="meta">
        
            
                <p>Inherited from
                <a href="../classes/Kiwi.Files.File.html#method__stop">Kiwi.Files.File</a>:
            
        
        
        <a href="../files/src_file_File.ts.html#l717"><code>src&#x2F;file&#x2F;File.ts:717</code></a>
        
        </p>


        

        
    </div>

    <div class="description">
        <p>Is executed when this file stops loading.</p>

    </div>

    

    

    
</div>

                
                    <div id="method_addTag" class="method item public inherited">
    <h3 class="name"><code>addTag</code></h3>

    
        <div class="args">
            <span class="paren">(</span><ul class="args-list inline commas">
            
                <li class="arg">
                    
                        <code>tag</code>
                    
                </li>
            
            </ul><span class="paren">)</span>
        </div>
    

    

    

    
        <span class="flag public">public</span>
    

    

    

    

    

    <div class="meta">
        
            
                <p>Inherited from
                <a href="../classes/Kiwi.Files.File.html#method_addTag">Kiwi.Files.File</a>:
            
        
        
        <a href="../files/src_file_File.ts.html#l1000"><code>src&#x2F;file&#x2F;File.ts:1000</code></a>
        
        </p>


        

        
    </div>

    <div class="description">
        <p>Adds a new tag to this file.</p>

    </div>

    
        <div class="params">
            <h4>Parameters:</h4>

            <ul class="params-list">
            
                <li class="param">
                    
                        <code class="param-name">tag</code>
                        <span class="type">String</span>
                    

                    

                    <div class="param-description">
                        <p>The tag that you would like to add</p>

                    </div>

                    
                </li>
            
            </ul>
        </div>
    

    

    
</div>

                
                    <div id="method_destroy" class="method item public inherited">
    <h3 class="name"><code>destroy</code></h3>

    
        <span class="paren">()</span>
    

    

    

    
        <span class="flag public">public</span>
    

    

    

    

    

    <div class="meta">
        
            
                <p>Inherited from
                <a href="../classes/Kiwi.Files.File.html#method_destroy">Kiwi.Files.File</a>:
            
        
        
        <a href="../files/src_file_File.ts.html#l1198"><code>src&#x2F;file&#x2F;File.ts:1198</code></a>
        
        </p>


        

        
            <p>Available since 1.2.0</p>
        
    </div>

    <div class="description">
        <p>Destroys all external object references on this object.</p>

    </div>

    

    

    
</div>

                
                    <div id="method_getFileDetails" class="method item private deprecated inherited">
    <h3 class="name"><code>getFileDetails</code></h3>

    
        <div class="args">
            <span class="paren">(</span><ul class="args-list inline commas">
            
                <li class="arg">
                    
                        <code class="optional">[callback=null]</code>
                    
                </li>
            
                <li class="arg">
                    
                        <code class="optional">[maxLoadAttempts=1]</code>
                    
                </li>
            
                <li class="arg">
                    
                        <code class="optional">[timeout=this.timeOutDelay]</code>
                    
                </li>
            
            </ul><span class="paren">)</span>
        </div>
    

    

    
        <span class="flag deprecated" title="Use &#x27;loadDetails&#x27; instead. Deprecated as of 1.2.0">deprecated</span>
    

    
        <span class="flag private">private</span>
    

    

    

    

    

    <div class="meta">
        
            
                <p>Inherited from
                <a href="../classes/Kiwi.Files.File.html#method_getFileDetails">Kiwi.Files.File</a>:
            
        
        
        <a href="../files/src_file_File.ts.html#l1407"><code>src&#x2F;file&#x2F;File.ts:1407</code></a>
        
        </p>


        
            <p>Deprecated: Use &#x27;loadDetails&#x27; instead. Deprecated as of 1.2.0</p>
        

        
    </div>

    <div class="description">
        <p>Attempts to make the file send a XHR HEAD request to get information about the file that is going to be downloaded.
This is particularly useful when you are wanting to check how large a file is before loading all of the content.</p>

    </div>

    
        <div class="params">
            <h4>Parameters:</h4>

            <ul class="params-list">
            
                <li class="param">
                    
                        <code class="param-name optional">[callback=null]</code>
                        <span class="type">Any</span>
                        <span class="flag optional" title="This parameter is optional.">optional</span>
                    

                    

                    <div class="param-description">
                        <p>The callback to send this FileInfo object to.</p>

                    </div>

                    
                </li>
            
                <li class="param">
                    
                        <code class="param-name optional">[maxLoadAttempts=1]</code>
                        <span class="type">Number</span>
                        <span class="flag optional" title="This parameter is optional.">optional</span>
                    

                    

                    <div class="param-description">
                        <p>The maximum amount of load attempts. Only set this if it is different from the default.</p>

                    </div>

                    
                </li>
            
                <li class="param">
                    
                        <code class="param-name optional">[timeout=this.timeOutDelay]</code>
                        <span class="type">Number</span>
                        <span class="flag optional" title="This parameter is optional.">optional</span>
                    

                    

                    <div class="param-description">
                        <p>The timeout delay. By default this is the same as the timeout delay property set on this file.</p>

                    </div>

                    
                </li>
            
            </ul>
        </div>
    

    

    
</div>

                
                    <div id="method_hasTag" class="method item public inherited">
    <h3 class="name"><code>hasTag</code></h3>

    
        <div class="args">
            <span class="paren">(</span><ul class="args-list inline commas">
            
                <li class="arg">
                    
                        <code>tag</code>
                    
                </li>
            
            </ul><span class="paren">)</span>
        </div>
    

    
        <span class="returns-inline">
            <span class="type">Boolean</span>
        </span>
    

    

    
        <span class="flag public">public</span>
    

    

    

    

    

    <div class="meta">
        
            
                <p>Inherited from
                <a href="../classes/Kiwi.Files.File.html#method_hasTag">Kiwi.Files.File</a>:
            
        
        
        <a href="../files/src_file_File.ts.html#l1027"><code>src&#x2F;file&#x2F;File.ts:1027</code></a>
        
        </p>


        

        
    </div>

    <div class="description">
        <p>Checks to see if a tag that is passed exists on this file.
Returns a boolean that is used as a indication of the results. 
True means that the tag exists on this file.</p>

    </div>

    
        <div class="params">
            <h4>Parameters:</h4>

            <ul class="params-list">
            
                <li class="param">
                    
                        <code class="param-name">tag</code>
                        <span class="type">String</span>
                    

                    

                    <div class="param-description">
                        <p>The tag you are checking to see exists.</p>

                    </div>

                    
                </li>
            
            </ul>
        </div>
    

    
        <div class="returns">
            <h4>Returns:</h4>

            <div class="returns-description">
                
                    
                        <span class="type">Boolean</span>:
                    
                    <p>If the tag does exist on this file or not.</p>

                
            </div>
        </div>
    

    
</div>

                
                    <div id="method_load" class="method item public inherited">
    <h3 class="name"><code>load</code></h3>

    
        <span class="paren">()</span>
    

    

    

    
        <span class="flag public">public</span>
    

    

    

    

    

    <div class="meta">
        
            
                <p>Inherited from
                <a href="../classes/Kiwi.Files.File.html#method_load">Kiwi.Files.File</a>:
            
        
        
        <a href="../files/src_file_File.ts.html#l432"><code>src&#x2F;file&#x2F;File.ts:432</code></a>
        
        </p>


        

        
    </div>

    <div class="description">
        <p>Starts the loading process for this file. 
Passing parameters to this method has been deprecated and only exists for backwards compatibility.</p>

    </div>

    

    

    
</div>

                
                    <div id="method_loadDetails" class="method item public inherited">
    <h3 class="name"><code>loadDetails</code></h3>

    
        <div class="args">
            <span class="paren">(</span><ul class="args-list inline commas">
            
                <li class="arg">
                    
                        <code class="optional">[callback]</code>
                    
                </li>
            
                <li class="arg">
                    
                        <code class="optional">[context]</code>
                    
                </li>
            
            </ul><span class="paren">)</span>
        </div>
    

    
        <span class="returns-inline">
            <span class="type">Boolean</span>
        </span>
    

    

    
        <span class="flag public">public</span>
    

    

    

    

    

    <div class="meta">
        
            
                <p>Inherited from
                <a href="../classes/Kiwi.Files.File.html#method_loadDetails">Kiwi.Files.File</a>:
            
        
        
        <a href="../files/src_file_File.ts.html#l845"><code>src&#x2F;file&#x2F;File.ts:845</code></a>
        
        </p>


        

        
            <p>Available since 1.2.0</p>
        
    </div>

    <div class="description">
        <p>Makes a XHR HEAD request to get information about the file that is going to be downloaded.
This is particularly useful when you are wanting to check how large a file is before loading all of the content.</p>

    </div>

    
        <div class="params">
            <h4>Parameters:</h4>

            <ul class="params-list">
            
                <li class="param">
                    
                        <code class="param-name optional">[callback]</code>
                        <span class="type">Any</span>
                        <span class="flag optional" title="This parameter is optional.">optional</span>
                    

                    

                    <div class="param-description">
                         
                    </div>

                    
                </li>
            
                <li class="param">
                    
                        <code class="param-name optional">[context]</code>
                        <span class="type">Any</span>
                        <span class="flag optional" title="This parameter is optional.">optional</span>
                    

                    

                    <div class="param-description">
                         
                    </div>

                    
                </li>
            
            </ul>
        </div>
    

    
        <div class="returns">
            <h4>Returns:</h4>

            <div class="returns-description">
                
                    
                        <span class="type">Boolean</span>:
                    
                    <p>If the request was made</p>

                
            </div>
        </div>
    

    
</div>

                
                    <div id="method_loadError" class="method item protected inherited">
    <h3 class="name"><code>loadError</code></h3>

    
        <div class="args">
            <span class="paren">(</span><ul class="args-list inline commas">
            
                <li class="arg">
                    
                        <code>error</code>
                    
                </li>
            
            </ul><span class="paren">)</span>
        </div>
    

    

    

    
        <span class="flag protected">protected</span>
    

    

    

    

    

    <div class="meta">
        
            
                <p>Inherited from
                <a href="../classes/Kiwi.Files.File.html#method_loadError">Kiwi.Files.File</a>:
            
        
        
        <a href="../files/src_file_File.ts.html#l512"><code>src&#x2F;file&#x2F;File.ts:512</code></a>
        
        </p>


        

        
            <p>Available since 1.2.0</p>
        
    </div>

    <div class="description">
        <p>Executed when the loading process fails. 
This could be for any reason</p>

    </div>

    
        <div class="params">
            <h4>Parameters:</h4>

            <ul class="params-list">
            
                <li class="param">
                    
                        <code class="param-name">error</code>
                        <span class="type">Any</span>
                    

                    

                    <div class="param-description">
                        <p>The event / reason for the file to not be loaded.</p>

                    </div>

                    
                </li>
            
            </ul>
        </div>
    

    

    
</div>

                
                    <div id="method_loadProgress" class="method item protected inherited">
    <h3 class="name"><code>loadProgress</code></h3>

    
        <span class="paren">()</span>
    

    

    

    
        <span class="flag protected">protected</span>
    

    

    

    

    

    <div class="meta">
        
            
                <p>Inherited from
                <a href="../classes/Kiwi.Files.File.html#method_loadProgress">Kiwi.Files.File</a>:
            
        
        
        <a href="../files/src_file_File.ts.html#l475"><code>src&#x2F;file&#x2F;File.ts:475</code></a>
        
        </p>


        

        
            <p>Available since 1.2.0</p>
        
    </div>

    <div class="description">
        <p>Should be called by the loading method. Dispatches the &#39;onProgress&#39; callback.</p>

    </div>

    

    

    
</div>

                
                    <div id="method_loadSuccess" class="method item protected inherited">
    <h3 class="name"><code>loadSuccess</code></h3>

    
        <span class="paren">()</span>
    

    

    

    
        <span class="flag protected">protected</span>
    

    

    

    

    

    <div class="meta">
        
            
                <p>Inherited from
                <a href="../classes/Kiwi.Files.File.html#method_loadSuccess">Kiwi.Files.File</a>:
            
        
        
        <a href="../files/src_file_File.ts.html#l486"><code>src&#x2F;file&#x2F;File.ts:486</code></a>
        
        </p>


        

        
            <p>Available since 1.2.0</p>
        
    </div>

    <div class="description">
        <p>Called by the loading methods when the file has been loaded and successfully processed.
Dispatches the &#39;onComplete&#39; callback and sets the appropriate properties.</p>

    </div>

    

    

    
</div>

                
                    <div id="method_objType" class="method item public">
    <h3 class="name"><code>objType</code></h3>

    
        <span class="paren">()</span>
    

    
        <span class="returns-inline">
            <span class="type">String</span>
        </span>
    

    

    
        <span class="flag public">public</span>
    

    

    

    

    

    <div class="meta">
        
            <p>Inherited from
            <a href="../classes/Kiwi.Files.File.html#method_objType">
                Kiwi.Files.File
            </a>
            
            but overwritten in
            
        
        
        <a href="../files/src_file_AudioFile.ts.html#l63"><code>src&#x2F;file&#x2F;AudioFile.ts:63</code></a>
        
        </p>


        

        
    </div>

    <div class="description">
        <p>Returns the type of this object</p>

    </div>

    

    
        <div class="returns">
            <h4>Returns:</h4>

            <div class="returns-description">
                
                    
                        <span class="type">String</span>:
                    
                    <p>&quot;AudioFile&quot;</p>

                
            </div>
        </div>
    

    
</div>

                
                    <div id="method_parseParams" class="method item protected inherited">
    <h3 class="name"><code>parseParams</code></h3>

    
        <div class="args">
            <span class="paren">(</span><ul class="args-list inline commas">
            
                <li class="arg">
                    
                        <code class="optional">[params]</code>
                    
                </li>
            
            </ul><span class="paren">)</span>
        </div>
    

    

    

    
        <span class="flag protected">protected</span>
    

    

    

    

    

    <div class="meta">
        
            
                <p>Inherited from
                <a href="../classes/Kiwi.Files.File.html#method_parseParams">Kiwi.Files.File</a>:
            
        
        
        <a href="../files/src_file_File.ts.html#l89"><code>src&#x2F;file&#x2F;File.ts:89</code></a>
        
        </p>


        

        
            <p>Available since 1.2.0</p>
        
    </div>

    <div class="description">
        <p>Sets properties for this instance based on an object literal passed. Used when the class is being created.</p>

    </div>

    
        <div class="params">
            <h4>Parameters:</h4>

            <ul class="params-list">
            
                <li class="param">
                    
                        <code class="param-name optional">[params]</code>
                        <span class="type">Object</span>
                        <span class="flag optional" title="This parameter is optional.">optional</span>
                    

                    

                    <div class="param-description">
                         
                    </div>

                    
                        <ul class="params-list">
                            
                            <li class="param">
                                
                                    <code class="param-name optional">[metadata]</code>
                                    <span class="type"></span>
                                    <span class="flag optional" title="This parameter is optional.">optional</span>
                                

                                <div class="param-description">
                                    <p>{Object} Any metadata to be associated with the file.</p>

                                </div>

                                
                            </li>
                            
                            <li class="param">
                                
                                    <code class="param-name optional">[state=null]</code>
                                    <span class="type"><a href="../classes/Kiwi.State.html" class="crosslink">Kiwi.State</a></span>
                                    <span class="flag optional" title="This parameter is optional.">optional</span>
                                

                                <div class="param-description">
                                    <p>The state that this file belongs to. Used for defining global assets vs local assets.</p>

                                </div>

                                
                            </li>
                            
                            <li class="param">
                                
                                    <code class="param-name optional">[fileStore=null]</code>
                                    <span class="type"><a href="../classes/Kiwi.Files.FileStore.html" class="crosslink">Kiwi.Files.FileStore</a></span>
                                    <span class="flag optional" title="This parameter is optional.">optional</span>
                                

                                <div class="param-description">
                                    <p>The filestore that this file should be save in automatically when loaded.</p>

                                </div>

                                
                            </li>
                            
                            <li class="param">
                                
                                    <code class="param-name optional">[type=UNKNOWN]</code>
                                    <span class="type">Number</span>
                                    <span class="flag optional" title="This parameter is optional.">optional</span>
                                

                                <div class="param-description">
                                    <p>The type of file this is.</p>

                                </div>

                                
                            </li>
                            
                            <li class="param">
                                
                                    <code class="param-name optional">[tags]</code>
                                    <span class="type">Array</span>
                                    <span class="flag optional" title="This parameter is optional.">optional</span>
                                

                                <div class="param-description">
                                    <p>Any tags to be associated with this file.</p>

                                </div>

                                
                            </li>
                            
                            <li class="param">
                                
                                    <code class="param-name optional">[timeout=TIMEOUT_DELAY]</code>
                                    <span class="type">Number</span>
                                    <span class="flag optional" title="This parameter is optional.">optional</span>
                                

                                <div class="param-description">
                                    <p>Sets the timeout delay when loading via ajax.</p>

                                </div>

                                
                            </li>
                            
                        </ul>
                    
                </li>
            
            </ul>
        </div>
    

    

    
</div>

                
                    <div id="method_processXhr" class="method item protected">
    <h3 class="name"><code>processXhr</code></h3>

    
        <div class="args">
            <span class="paren">(</span><ul class="args-list inline commas">
            
                <li class="arg">
                    
                        <code>response</code>
                    
                </li>
            
            </ul><span class="paren">)</span>
        </div>
    

    

    

    
        <span class="flag protected">protected</span>
    

    

    

    

    

    <div class="meta">
        
            <p>Inherited from
            <a href="../classes/Kiwi.Files.File.html#method_processXhr">
                Kiwi.Files.File
            </a>
            
            but overwritten in
            
        
        
<<<<<<< HEAD
        <a href="../files/src_file_AudioFile.ts.html#l140"><code>src\file\AudioFile.ts:140</code></a>
=======
        <a href="../files/src_file_AudioFile.ts.html#l140"><code>src&#x2F;file&#x2F;AudioFile.ts:140</code></a>
>>>>>>> 55f210fa
        
        </p>


        

        
    </div>

    <div class="description">
        <p>Handles decoding the arraybuffer into audio data.</p>

    </div>

    
        <div class="params">
            <h4>Parameters:</h4>

            <ul class="params-list">
            
                <li class="param">
                    
                        <code class="param-name">response</code>
                        <span class="type">Object</span>
                    

                    

                    <div class="param-description">
                         
                    </div>

                    
                </li>
            
            </ul>
        </div>
    

    

    
</div>

                
                    <div id="method_removeTag" class="method item public inherited">
    <h3 class="name"><code>removeTag</code></h3>

    
        <div class="args">
            <span class="paren">(</span><ul class="args-list inline commas">
            
                <li class="arg">
                    
                        <code>tag</code>
                    
                </li>
            
            </ul><span class="paren">)</span>
        </div>
    

    

    

    
        <span class="flag public">public</span>
    

    

    

    

    

    <div class="meta">
        
            
                <p>Inherited from
                <a href="../classes/Kiwi.Files.File.html#method_removeTag">Kiwi.Files.File</a>:
            
        
        
        <a href="../files/src_file_File.ts.html#l1013"><code>src&#x2F;file&#x2F;File.ts:1013</code></a>
        
        </p>


        

        
    </div>

    <div class="description">
        <p>Removes a tag from this file.</p>

    </div>

    
        <div class="params">
            <h4>Parameters:</h4>

            <ul class="params-list">
            
                <li class="param">
                    
                        <code class="param-name">tag</code>
                        <span class="type">String</span>
                    

                    

                    <div class="param-description">
                        <p>The tag that is to be removed.</p>

                    </div>

                    
                </li>
            
            </ul>
        </div>
    

    

    
</div>

                
                    <div id="method_tagLoader" class="method item public">
    <h3 class="name"><code>tagLoader</code></h3>

    
        <span class="paren">()</span>
    

    

    

    
        <span class="flag public">public</span>
    

    

    

    

    

    <div class="meta">
        
            
                
                <p>
                
                Defined in
                
            
        
        
<<<<<<< HEAD
        <a href="../files/src_file_AudioFile.ts.html#l91"><code>src\file\AudioFile.ts:91</code></a>
=======
        <a href="../files/src_file_AudioFile.ts.html#l91"><code>src&#x2F;file&#x2F;AudioFile.ts:91</code></a>
>>>>>>> 55f210fa
        
        </p>


        

        
    </div>

    <div class="description">
        <p>Handles loading audio in via an audio tag.</p>

    </div>

    

    

    
</div>

                
                    <div id="method_xhrHeadOnError" class="method item private inherited">
    <h3 class="name"><code>xhrHeadOnError</code></h3>

    
        <div class="args">
            <span class="paren">(</span><ul class="args-list inline commas">
            
                <li class="arg">
                    
                        <code>event</code>
                    
                </li>
            
            </ul><span class="paren">)</span>
        </div>
    

    

    

    
        <span class="flag private">private</span>
    

    

    

    

    

    <div class="meta">
        
            
                <p>Inherited from
                <a href="../classes/Kiwi.Files.File.html#method_xhrHeadOnError">Kiwi.Files.File</a>:
            
        
        
        <a href="../files/src_file_File.ts.html#l914"><code>src&#x2F;file&#x2F;File.ts:914</code></a>
        
        </p>


        

        
    </div>

    <div class="description">
        <p>Executed when a xhr head request fails</p>

    </div>

    
        <div class="params">
            <h4>Parameters:</h4>

            <ul class="params-list">
            
                <li class="param">
                    
                        <code class="param-name">event</code>
                        <span class="type">Any</span>
                    

                    

                    <div class="param-description">
                         
                    </div>

                    
                </li>
            
            </ul>
        </div>
    

    

    
</div>

                
                    <div id="method_xhrHeadOnLoad" class="method item private inherited">
    <h3 class="name"><code>xhrHeadOnLoad</code></h3>

    
        <div class="args">
            <span class="paren">(</span><ul class="args-list inline commas">
            
                <li class="arg">
                    
                        <code>event</code>
                    
                </li>
            
            </ul><span class="paren">)</span>
        </div>
    

    

    

    
        <span class="flag private">private</span>
    

    

    

    

    

    <div class="meta">
        
            
                <p>Inherited from
                <a href="../classes/Kiwi.Files.File.html#method_xhrHeadOnLoad">Kiwi.Files.File</a>:
            
        
        
        <a href="../files/src_file_File.ts.html#l928"><code>src&#x2F;file&#x2F;File.ts:928</code></a>
        
        </p>


        

        
    </div>

    <div class="description">
        <p>Executed when a XHR head request has loaded.
Checks that the status of the request is 200 before classifying it as a success.</p>

    </div>

    
        <div class="params">
            <h4>Parameters:</h4>

            <ul class="params-list">
            
                <li class="param">
                    
                        <code class="param-name">event</code>
                        <span class="type">Any</span>
                    

                    

                    <div class="param-description">
                         
                    </div>

                    
                </li>
            
            </ul>
        </div>
    

    

    
</div>

                
                    <div id="method_xhrHeadRequest" class="method item private inherited">
    <h3 class="name"><code>xhrHeadRequest</code></h3>

    
        <span class="paren">()</span>
    

    

    

    
        <span class="flag private">private</span>
    

    

    

    

    

    <div class="meta">
        
            
                <p>Inherited from
                <a href="../classes/Kiwi.Files.File.html#method_xhrHeadRequest">Kiwi.Files.File</a>:
            
        
        
        <a href="../files/src_file_File.ts.html#l896"><code>src&#x2F;file&#x2F;File.ts:896</code></a>
        
        </p>


        

        
            <p>Available since 1.2.0</p>
        
    </div>

    <div class="description">
        <p>Sets up a XMLHttpRequest object and sends a HEAD request.</p>

    </div>

    

    

    
</div>

                
                    <div id="method_xhrLoader" class="method item protected inherited">
    <h3 class="name"><code>xhrLoader</code></h3>

    
        <div class="args">
            <span class="paren">(</span><ul class="args-list inline commas">
            
                <li class="arg">
                    
                        <code class="optional">[method=&quot;GET&quot;]</code>
                    
                </li>
            
                <li class="arg">
                    
                        <code class="optional">[responseType=&quot;text&quot;]</code>
                    
                </li>
            
                <li class="arg">
                    
                        <code class="optional">[timeoutDelay]</code>
                    
                </li>
            
            </ul><span class="paren">)</span>
        </div>
    

    

    

    
        <span class="flag protected">protected</span>
    

    

    

    

    

    <div class="meta">
        
            
                <p>Inherited from
                <a href="../classes/Kiwi.Files.File.html#method_xhrLoader">Kiwi.Files.File</a>:
            
        
        
        <a href="../files/src_file_File.ts.html#l547"><code>src&#x2F;file&#x2F;File.ts:547</code></a>
        
        </p>


        

        
    </div>

    <div class="description">
        <p>Sets up a XHR loader based on the properties of this file and parameters passed.</p>

    </div>

    
        <div class="params">
            <h4>Parameters:</h4>

            <ul class="params-list">
            
                <li class="param">
                    
                        <code class="param-name optional">[method=&quot;GET&quot;]</code>
                        <span class="type">String</span>
                        <span class="flag optional" title="This parameter is optional.">optional</span>
                    

                    

                    <div class="param-description">
                        <p>The method this request should be made in.</p>

                    </div>

                    
                </li>
            
                <li class="param">
                    
                        <code class="param-name optional">[responseType=&quot;text&quot;]</code>
                        <span class="type">String</span>
                        <span class="flag optional" title="This parameter is optional.">optional</span>
                    

                    

                    <div class="param-description">
                        <p>The type of response we are expecting.</p>

                    </div>

                    
                </li>
            
                <li class="param">
                    
                        <code class="param-name optional">[timeoutDelay]</code>
                        <span class="type">Number</span>
                        <span class="flag optional" title="This parameter is optional.">optional</span>
                    

                    

                    <div class="param-description">
                         
                    </div>

                    
                </li>
            
            </ul>
        </div>
    

    

    
</div>

                
                    <div id="method_xhrOnLoad" class="method item protected inherited">
    <h3 class="name"><code>xhrOnLoad</code></h3>

    
        <div class="args">
            <span class="paren">(</span><ul class="args-list inline commas">
            
                <li class="arg">
                    
                        <code>event</code>
                    
                </li>
            
            </ul><span class="paren">)</span>
        </div>
    

    

    

    
        <span class="flag protected">protected</span>
    

    

    

    

    

    <div class="meta">
        
            
                <p>Inherited from
                <a href="../classes/Kiwi.Files.File.html#method_xhrOnLoad">Kiwi.Files.File</a>:
            
        
        
        <a href="../files/src_file_File.ts.html#l609"><code>src&#x2F;file&#x2F;File.ts:609</code></a>
        
        </p>


        

        
    </div>

    <div class="description">
        <p>Fired when the file has been loaded. 
Checks that the response contains information before marking it as a success.</p>

    </div>

    
        <div class="params">
            <h4>Parameters:</h4>

            <ul class="params-list">
            
                <li class="param">
                    
                        <code class="param-name">event</code>
                        <span class="type">Any</span>
                    

                    

                    <div class="param-description">
                         
                    </div>

                    
                </li>
            
            </ul>
        </div>
    

    

    
</div>

                
                    <div id="method_xhrOnProgress" class="method item protected inherited">
    <h3 class="name"><code>xhrOnProgress</code></h3>

    
        <div class="args">
            <span class="paren">(</span><ul class="args-list inline commas">
            
                <li class="arg">
                    
                        <code>event</code>
                    
                </li>
            
            </ul><span class="paren">)</span>
        </div>
    

    

    

    
        <span class="flag protected">protected</span>
    

    

    

    

    

    <div class="meta">
        
            
                <p>Inherited from
                <a href="../classes/Kiwi.Files.File.html#method_xhrOnProgress">Kiwi.Files.File</a>:
            
        
        
        <a href="../files/src_file_File.ts.html#l594"><code>src&#x2F;file&#x2F;File.ts:594</code></a>
        
        </p>


        

        
    </div>

    <div class="description">
        <p>Progress event fired whilst the file is loading via XHR.</p>

    </div>

    
        <div class="params">
            <h4>Parameters:</h4>

            <ul class="params-list">
            
                <li class="param">
                    
                        <code class="param-name">event</code>
                        <span class="type">Any</span>
                    

                    

                    <div class="param-description">
                         
                    </div>

                    
                </li>
            
            </ul>
        </div>
    

    

    
</div>

                
            </div>
        

        
            <div id="properties" class="api-class-tabpanel">
                <h2 class="off-left">Properties</h2>

                
                    <div id="property__loadInParallel" class="property item private inherited">
    <h3 class="name"><code>_loadInParallel</code></h3>
    <span class="type">Boolean</span>

    

    
        <span class="flag private">private</span>
    

    

    

    <div class="meta">
        
            
                <p>Inherited from
                <a href="../classes/Kiwi.Files.File.html#property__loadInParallel">Kiwi.Files.File</a>:
            
        
        
        <a href="../files/src_file_File.ts.html#l185"><code>src&#x2F;file&#x2F;File.ts:185</code></a>
        
        </p>

        

        
            <p>Available since 1.2.0</p>
        
    </div>

    <div class="description">
        <p>Indicates if this file can be loaded in parallel to other files. 
This is usually only used files are using the tag loaders and not XHR.</p>

    </div>

    
        <p><strong>Default:</strong> false</p>
    

    

    
</div>

                
                    <div id="property__tags" class="property item private inherited">
    <h3 class="name"><code>_tags</code></h3>
    <span class="type">String</span>

    

    
        <span class="flag private">private</span>
    

    

    

    <div class="meta">
        
            
                <p>Inherited from
                <a href="../classes/Kiwi.Files.File.html#property__tags">Kiwi.Files.File</a>:
            
        
        
        <a href="../files/src_file_File.ts.html#l990"><code>src&#x2F;file&#x2F;File.ts:990</code></a>
        
        </p>

        

        
    </div>

    <div class="description">
        <p>Any tags that are on this file. This can be used to grab files/objects on the whole game that have these particular tag.</p>

    </div>

    
        <p><strong>Default:</strong> []</p>
    

    

    
</div>

                
                    <div id="property__xhr" class="property item protected inherited">
    <h3 class="name"><code>_xhr</code></h3>
    <span class="type">XMLHttpRequest</span>

    

    
        <span class="flag protected">protected</span>
    

    

    

    <div class="meta">
        
            
                <p>Inherited from
                <a href="../classes/Kiwi.Files.File.html#property__xhr">Kiwi.Files.File</a>:
            
        
        
        <a href="../files/src_file_File.ts.html#l649"><code>src&#x2F;file&#x2F;File.ts:649</code></a>
        
        </p>

        

        
    </div>

    <div class="description">
        <p>The XMLHttpRequest object. This only has a value if the xhr method of load is being used, otherwise this is null.</p>

    </div>

    

    

    
</div>

                
                    <div id="property_attemptCounter" class="property item protected inherited">
    <h3 class="name"><code>attemptCounter</code></h3>
    <span class="type">Number</span>

    

    
        <span class="flag protected">protected</span>
    

    

    

    <div class="meta">
        
            
                <p>Inherited from
                <a href="../classes/Kiwi.Files.File.html#property_attemptCounter">Kiwi.Files.File</a>:
            
        
        
        <a href="../files/src_file_File.ts.html#l403"><code>src&#x2F;file&#x2F;File.ts:403</code></a>
        
        </p>

        

        
    </div>

    <div class="description">
        <p>The number of attempts at loading there have currently been at loading the file.
This is only used with XHR methods of loading.</p>

    </div>

    

    

    
</div>

                
                    <div id="property_buffer" class="property item public deprecated inherited">
    <h3 class="name"><code>buffer</code></h3>
    <span class="type">Any</span>

    
        <span class="flag deprecated" title="Use &#x27;data&#x27; instead. Deprecated as of 1.2.0">deprecated</span>
    

    
        <span class="flag public">public</span>
    

    

    

    <div class="meta">
        
            
                <p>Inherited from
                <a href="../classes/Kiwi.Files.File.html#property_buffer">Kiwi.Files.File</a>:
            
        
        
        <a href="../files/src_file_File.ts.html#l1397"><code>src&#x2F;file&#x2F;File.ts:1397</code></a>
        
        </p>

        
            <p>Deprecated: Use &#x27;data&#x27; instead. Deprecated as of 1.2.0</p>
        

        
    </div>

    <div class="description">
        <p>The response that is given by the XHR loader when loading is complete.</p>

    </div>

    

    

    
</div>

                
                    <div id="property_bytesLoaded" class="property item public inherited">
    <h3 class="name"><code>bytesLoaded</code></h3>
    <span class="type">Number</span>

    

    
        <span class="flag public">public</span>
    

    

    

    <div class="meta">
        
            
                <p>Inherited from
                <a href="../classes/Kiwi.Files.File.html#property_bytesLoaded">Kiwi.Files.File</a>:
            
        
        
        <a href="../files/src_file_File.ts.html#l783"><code>src&#x2F;file&#x2F;File.ts:783</code></a>
        
        </p>

        

        
    </div>

    <div class="description">
        <p>The number of bytes that have currently been loaded. 
Useful when wanting to know exactly how much data has been transferred.
Only has a value when using the XHR method of loading.</p>

    </div>

    
        <p><strong>Default:</strong> 0</p>
    

    

    
</div>

                
                    <div id="property_bytesTotal" class="property item public inherited">
    <h3 class="name"><code>bytesTotal</code></h3>
    <span class="type">Number</span>

    

    
        <span class="flag public">public</span>
    

    

    

    <div class="meta">
        
            
                <p>Inherited from
                <a href="../classes/Kiwi.Files.File.html#property_bytesTotal">Kiwi.Files.File</a>:
            
        
        
        <a href="../files/src_file_File.ts.html#l796"><code>src&#x2F;file&#x2F;File.ts:796</code></a>
        
        </p>

        

        
    </div>

    <div class="description">
        <p>The total number of bytes that the file consists off.
Only has a value when using the XHR method of loading 
or you are getting the file details before hand.</p>

    </div>

    
        <p><strong>Default:</strong> 0</p>
    

    

    
</div>

                
                    <div id="property_complete" class="property item public inherited">
    <h3 class="name"><code>complete</code></h3>
    <span class="type">Boolean</span>

    

    
        <span class="flag public">public</span>
    

    

    

    <div class="meta">
        
            
                <p>Inherited from
                <a href="../classes/Kiwi.Files.File.html#property_complete">Kiwi.Files.File</a>:
            
        
        
        <a href="../files/src_file_File.ts.html#l765"><code>src&#x2F;file&#x2F;File.ts:765</code></a>
        
        </p>

        

        
    </div>

    <div class="description">
        <p>Indicates if the file has attempted to load.
This is regardless of whether it was a success or not.</p>

    </div>

    
        <p><strong>Default:</strong> false</p>
    

    

    
</div>

                
                    <div id="property_crossOrigin" class="property item public">
    <h3 class="name"><code>crossOrigin</code></h3>
    <span class="type">String</span>

    

    
        <span class="flag public">public</span>
    

    

    

    <div class="meta">
        
            
                
                <p>
                
                Defined in
                
            
        
        
        <a href="../files/src_file_AudioFile.ts.html#l54"><code>src&#x2F;file&#x2F;AudioFile.ts:54</code></a>
        
        </p>

        

        
    </div>

    <div class="description">
        <p>For tag loading only. The crossOrigin value applied to loaded images. Very often this needs to be set to &#39;anonymous&#39;</p>

    </div>

    
        <p><strong>Default:</strong> &#x27;&#x27;</p>
    

    

    
</div>

                
                    <div id="property_data" class="property item public inherited">
    <h3 class="name"><code>data</code></h3>
    <span class="type">Any</span>

    

    
        <span class="flag public">public</span>
    

    

    

    <div class="meta">
        
            <p>Inherited from
            <a href="../classes/Kiwi.Files.File.html#property_data">
                Kiwi.Files.File
            </a>
            
            but overwritten in
            
        
        
        <a href="../files/src_file_File.ts.html#l242"><code>src&#x2F;file&#x2F;File.ts:242</code></a>
        
        </p>

        

        
    </div>

    <div class="description">
        <p>A dictionary, stores any information relating to this file.
Used when loading images that are to be used as a spritesheet or texture atlas.</p>

    </div>

    

    

    
</div>

                
                    <div id="property_dataType" class="property item public inherited">
    <h3 class="name"><code>dataType</code></h3>
    <span class="type">String</span>

    

    
        <span class="flag public">public</span>
    

    

    

    <div class="meta">
        
            
                <p>Inherited from
                <a href="../classes/Kiwi.Files.File.html#property_dataType">Kiwi.Files.File</a>:
            
        
        
        <a href="../files/src_file_File.ts.html#l251"><code>src&#x2F;file&#x2F;File.ts:251</code></a>
        
        </p>

        

        
    </div>

    <div class="description">
        <p>Holds the type of data that is being loaded. 
This should be used with the STATIC properties that hold the various datatypes that can be loaded.</p>

    </div>

    

    

    
</div>

                
                    <div id="property_detailsReceived" class="property item public inherited">
    <h3 class="name"><code>detailsReceived</code></h3>
    <span class="type">Boolean</span>

    

    
        <span class="flag public">public</span>
    

    

    

    <div class="meta">
        
            
                <p>Inherited from
                <a href="../classes/Kiwi.Files.File.html#property_detailsReceived">Kiwi.Files.File</a>:
            
        
        
        <a href="../files/src_file_File.ts.html#l835"><code>src&#x2F;file&#x2F;File.ts:835</code></a>
        
        </p>

        

        
            <p>Available since 1.2.0</p>
        
    </div>

    <div class="description">
        <p>An indication of whether this files information has been retrieved or not.</p>

    </div>

    
        <p><strong>Default:</strong> false</p>
    

    

    
</div>

                
                    <div id="property_duration" class="property item public inherited">
    <h3 class="name"><code>duration</code></h3>
    <span class="type">Number</span>

    

    
        <span class="flag public">public</span>
    

    

    

    <div class="meta">
        
            
                <p>Inherited from
                <a href="../classes/Kiwi.Files.File.html#property_duration">Kiwi.Files.File</a>:
            
        
        
        <a href="../files/src_file_File.ts.html#l691"><code>src&#x2F;file&#x2F;File.ts:691</code></a>
        
        </p>

        

        
    </div>

    <div class="description">
        <p>The duration or how long it took to load the file. In milliseconds.</p>

    </div>

    
        <p><strong>Default:</strong> 0</p>
    

    

    
</div>

                
                    <div id="property_error" class="property item public inherited">
    <h3 class="name"><code>error</code></h3>
    <span class="type">Any</span>

    

    
        <span class="flag public">public</span>
    

    

    

    <div class="meta">
        
            
                <p>Inherited from
                <a href="../classes/Kiwi.Files.File.html#property_error">Kiwi.Files.File</a>:
            
        
        
        <a href="../files/src_file_File.ts.html#l741"><code>src&#x2F;file&#x2F;File.ts:741</code></a>
        
        </p>

        

        
    </div>

    <div class="description">
        <p>Holds the error (if there was one) when loading the file.</p>

    </div>

    

    

    
</div>

                
                    <div id="property_ETag" class="property item public inherited">
    <h3 class="name"><code>ETag</code></h3>
    <span class="type">String</span>

    

    
        <span class="flag public">public</span>
    

    

    

    <div class="meta">
        
            
                <p>Inherited from
                <a href="../classes/Kiwi.Files.File.html#property_ETag">Kiwi.Files.File</a>:
            
        
        
        <a href="../files/src_file_File.ts.html#l955"><code>src&#x2F;file&#x2F;File.ts:955</code></a>
        
        </p>

        

        
    </div>

    <div class="description">
        <p>The Entity Tag that is assigned to the file. O
Only has a value when either using the XHR loader OR when requesting the file details.</p>

    </div>

    

    

    
</div>

                
                    <div id="property_extension" class="property item public inherited">
    <h3 class="name"><code>extension</code></h3>
    <span class="type">String</span>

    

    
        <span class="flag public">public</span>
    

    

    

    <div class="meta">
        
            
                <p>Inherited from
                <a href="../classes/Kiwi.Files.File.html#property_extension">Kiwi.Files.File</a>:
            
        
        
        <a href="../files/src_file_File.ts.html#l289"><code>src&#x2F;file&#x2F;File.ts:289</code></a>
        
        </p>

        

        
            <p>Available since 1.2.0</p>
        
    </div>

    <div class="description">
        <p>The extension of the file that is being loaded.
This is based upon what the file path that the developer specifies.</p>

    </div>

    

    

    
</div>

                
                    <div id="property_fileName" class="property item public deprecated inherited">
    <h3 class="name"><code>fileName</code></h3>
    <span class="type">String</span>

    
        <span class="flag deprecated" title="Use &#x60;name&#x60;. Deprecated as of 1.2.0">deprecated</span>
    

    
        <span class="flag public">public</span>
    

    

    

    <div class="meta">
        
            
                <p>Inherited from
                <a href="../classes/Kiwi.Files.File.html#property_fileName">Kiwi.Files.File</a>:
            
        
        
        <a href="../files/src_file_File.ts.html#l1233"><code>src&#x2F;file&#x2F;File.ts:1233</code></a>
        
        </p>

        
            <p>Deprecated: Use &#x60;name&#x60;. Deprecated as of 1.2.0</p>
        

        
    </div>

    <div class="description">
        <p>The name of the file being loaded.</p>

    </div>

    

    

    
</div>

                
                    <div id="property_filePath" class="property item public deprecated inherited">
    <h3 class="name"><code>filePath</code></h3>
    <span class="type">String</span>

    
        <span class="flag deprecated" title="Use &#x60;path&#x60;. Deprecated as of 1.2.0">deprecated</span>
    

    
        <span class="flag public">public</span>
    

    

    

    <div class="meta">
        
            <p>Inherited from
            <a href="../classes/Kiwi.Files.File.html#property_filePath">
                Kiwi.Files.File
            </a>
            
            but overwritten in
            
        
        
        <a href="../files/src_file_File.ts.html#l1247"><code>src&#x2F;file&#x2F;File.ts:1247</code></a>
        
        </p>

        
            <p>Deprecated: Use &#x60;path&#x60;. Deprecated as of 1.2.0</p>
        

        
    </div>

    <div class="description">
        <p>The location of where the file is placed without the file itself (So without the files name).
Example: If the file you are load is located at &#39;images/awesomeImage.png&#39; then the filepath will be &#39;images/&#39;</p>

    </div>

    

    

    
</div>

                
                    <div id="property_fileSize" class="property item public deprecated inherited">
    <h3 class="name"><code>fileSize</code></h3>
    <span class="type">Number</span>

    
        <span class="flag deprecated" title="Use &#x60;size&#x60;. Deprecated as of 1.2.0">deprecated</span>
    

    
        <span class="flag public">public</span>
    

    

    

    <div class="meta">
        
            
                <p>Inherited from
                <a href="../classes/Kiwi.Files.File.html#property_fileSize">Kiwi.Files.File</a>:
            
        
        
        <a href="../files/src_file_File.ts.html#l1307"><code>src&#x2F;file&#x2F;File.ts:1307</code></a>
        
        </p>

        
            <p>Deprecated: Use &#x60;size&#x60;. Deprecated as of 1.2.0</p>
        

        
    </div>

    <div class="description">
        <p>The size of the file that was/is being loaded. 
Only has a value when the file was loaded by the XHR method OR you request the file information before hand using &#39;getFileDetails&#39;.</p>

    </div>

    

    

    
</div>

                
                    <div id="property_fileStore" class="property item public inherited">
    <h3 class="name"><code>fileStore</code></h3>
    <span class="type"><a href="../classes/Kiwi.Files.FileStore.html" class="crosslink">Kiwi.Files.FileStore</a></span>

    

    
        <span class="flag public">public</span>
    

    

    

    <div class="meta">
        
            
                <p>Inherited from
                <a href="../classes/Kiwi.Files.File.html#property_fileStore">Kiwi.Files.File</a>:
            
        
        
        <a href="../files/src_file_File.ts.html#l212"><code>src&#x2F;file&#x2F;File.ts:212</code></a>
        
        </p>

        

        
            <p>Available since 1.2.0</p>
        
    </div>

    <div class="description">
        <p>The filestore this file should be added to when it has loaded. 
This can be replaced with a custom one if wanted.</p>

    </div>

    

    

    
</div>

                
                    <div id="property_fileType" class="property item public deprecated inherited">
    <h3 class="name"><code>fileType</code></h3>
    <span class="type">String</span>

    
        <span class="flag deprecated" title="Use &#x60;type&#x60;. Deprecated as of 1.2.0">deprecated</span>
    

    
        <span class="flag public">public</span>
    

    

    

    <div class="meta">
        
            
                <p>Inherited from
                <a href="../classes/Kiwi.Files.File.html#property_fileType">Kiwi.Files.File</a>:
            
        
        
        <a href="../files/src_file_File.ts.html#l1291"><code>src&#x2F;file&#x2F;File.ts:1291</code></a>
        
        </p>

        
            <p>Deprecated: Use &#x60;type&#x60;. Deprecated as of 1.2.0</p>
        

        
    </div>

    <div class="description">
        <p>The type of file that is being loaded.
Is only ever given a value when used with the XHR method of loading OR if you use &#39;getFileDetails&#39; before hand.
The value is based off of the &#39;Content-Type&#39; of the XHR&#39;s response header returns.</p>

    </div>

    

    

    
</div>

                
                    <div id="property_fileURL" class="property item public deprecated inherited">
    <h3 class="name"><code>fileURL</code></h3>
    <span class="type">String</span>

    
        <span class="flag deprecated" title="Use &#x60;URL&#x60;. Deprecated as of 1.2.0">deprecated</span>
    

    
        <span class="flag public">public</span>
    

    

    

    <div class="meta">
        
            
                <p>Inherited from
                <a href="../classes/Kiwi.Files.File.html#property_fileURL">Kiwi.Files.File</a>:
            
        
        
        <a href="../files/src_file_File.ts.html#l1277"><code>src&#x2F;file&#x2F;File.ts:1277</code></a>
        
        </p>

        
            <p>Deprecated: Use &#x60;URL&#x60;. Deprecated as of 1.2.0</p>
        

        
    </div>

    <div class="description">
        <p>The full filepath including the file itself.</p>

    </div>

    

    

    
</div>

                
                    <div id="property_game" class="property item public inherited">
    <h3 class="name"><code>game</code></h3>
    <span class="type"><a href="../classes/Kiwi.Game.html" class="crosslink">Kiwi.Game</a></span>

    

    
        <span class="flag public">public</span>
    

    

    

    <div class="meta">
        
            
                <p>Inherited from
                <a href="../classes/Kiwi.Files.File.html#property_game">Kiwi.Files.File</a>:
            
        
        
        <a href="../files/src_file_File.ts.html#l169"><code>src&#x2F;file&#x2F;File.ts:169</code></a>
        
        </p>

        

        
            <p>Available since 1.2.0</p>
        
    </div>

    <div class="description">
        <p>The game that this file belongs to.</p>

    </div>

    

    

    
</div>

                
                    <div id="property_hasError" class="property item public inherited">
    <h3 class="name"><code>hasError</code></h3>
    <span class="type">Boolean</span>

    

    
        <span class="flag public">public</span>
    

    

    

    <div class="meta">
        
            
                <p>Inherited from
                <a href="../classes/Kiwi.Files.File.html#property_hasError">Kiwi.Files.File</a>:
            
        
        
        <a href="../files/src_file_File.ts.html#l732"><code>src&#x2F;file&#x2F;File.ts:732</code></a>
        
        </p>

        

        
    </div>

    <div class="description">
        <p>If file loading failed or encountered an error and so was not laoded</p>

    </div>

    
        <p><strong>Default:</strong> false</p>
    

    

    
</div>

                
                    <div id="property_hasTimedOut" class="property item public deprecated inherited">
    <h3 class="name"><code>hasTimedOut</code></h3>
    <span class="type">Boolean</span>

    
        <span class="flag deprecated" title="Deprecated as of 1.2.0">deprecated</span>
    

    
        <span class="flag public">public</span>
    

    

    

    <div class="meta">
        
            
                <p>Inherited from
                <a href="../classes/Kiwi.Files.File.html#property_hasTimedOut">Kiwi.Files.File</a>:
            
        
        
        <a href="../files/src_file_File.ts.html#l1377"><code>src&#x2F;file&#x2F;File.ts:1377</code></a>
        
        </p>

        
            <p>Deprecated: Deprecated as of 1.2.0</p>
        

        
    </div>

    <div class="description">
        <p>If this file has timeout when it was loading.</p>

    </div>

    
        <p><strong>Default:</strong> false</p>
    

    

    
</div>

                
                    <div id="property_headCompleteCallback" class="property item private inherited">
    <h3 class="name"><code>headCompleteCallback</code></h3>
    <span class="type">Any</span>

    

    
        <span class="flag private">private</span>
    

    

    

    <div class="meta">
        
            
                <p>Inherited from
                <a href="../classes/Kiwi.Files.File.html#property_headCompleteCallback">Kiwi.Files.File</a>:
            
        
        
        <a href="../files/src_file_File.ts.html#l814"><code>src&#x2F;file&#x2F;File.ts:814</code></a>
        
        </p>

        

        
            <p>Available since 1.2.0</p>
        
    </div>

    <div class="description">
        <p>The callback method to be executed when the file details have been retrieved.</p>

    </div>

    

    

    
</div>

                
                    <div id="property_headCompleteContext" class="property item private inherited">
    <h3 class="name"><code>headCompleteContext</code></h3>
    <span class="type">Any</span>

    

    
        <span class="flag private">private</span>
    

    

    

    <div class="meta">
        
            
                <p>Inherited from
                <a href="../classes/Kiwi.Files.File.html#property_headCompleteContext">Kiwi.Files.File</a>:
            
        
        
        <a href="../files/src_file_File.ts.html#l823"><code>src&#x2F;file&#x2F;File.ts:823</code></a>
        
        </p>

        

        
            <p>Available since 1.2.0</p>
        
    </div>

    <div class="description">
        <p>The context the &#39;headCompleteCallback&#39; should be executed in..
The callback is the following arguments. </p>
<ol>
<li>If the details were recieved</li>
</ol>

    </div>

    

    

    
</div>

                
                    <div id="property_isAudio" class="property item public inherited">
    <h3 class="name"><code>isAudio</code></h3>
    <span class="type">Boolean</span>

    

    
        <span class="flag public">public</span>
    

    

    

    <div class="meta">
        
            
                <p>Inherited from
                <a href="../classes/Kiwi.Files.File.html#property_isAudio">Kiwi.Files.File</a>:
            
        
        
        <a href="../files/src_file_File.ts.html#l1169"><code>src&#x2F;file&#x2F;File.ts:1169</code></a>
        
        </p>

        

        
    </div>

    <div class="description">
        <p>An indication of if this file is a piece of audio. This is READ ONLY.</p>

    </div>

    

    

    
</div>

                
                    <div id="property_isData" class="property item public inherited">
    <h3 class="name"><code>isData</code></h3>
    <span class="type">Boolean</span>

    

    
        <span class="flag public">public</span>
    

    

    

    <div class="meta">
        
            
                <p>Inherited from
                <a href="../classes/Kiwi.Files.File.html#property_isData">Kiwi.Files.File</a>:
            
        
        
        <a href="../files/src_file_File.ts.html#l1181"><code>src&#x2F;file&#x2F;File.ts:1181</code></a>
        
        </p>

        

        
    </div>

    <div class="description">
        <p>An indication of if this file is data. This is READ ONLY.</p>

    </div>

    

    

    
</div>

                
                    <div id="property_isTexture" class="property item public inherited">
    <h3 class="name"><code>isTexture</code></h3>
    <span class="type">Boolean</span>

    

    
        <span class="flag public">public</span>
    

    

    

    <div class="meta">
        
            
                <p>Inherited from
                <a href="../classes/Kiwi.Files.File.html#property_isTexture">Kiwi.Files.File</a>:
            
        
        
        <a href="../files/src_file_File.ts.html#l1157"><code>src&#x2F;file&#x2F;File.ts:1157</code></a>
        
        </p>

        

        
    </div>

    <div class="description">
        <p>An indication of if this file is texture. This is READ ONLY.</p>

    </div>

    

    

    
</div>

                
                    <div id="property_key" class="property item public inherited">
    <h3 class="name"><code>key</code></h3>
    <span class="type">String</span>

    

    
        <span class="flag public">public</span>
    

    

    

    <div class="meta">
        
            
                <p>Inherited from
                <a href="../classes/Kiwi.Files.File.html#property_key">Kiwi.Files.File</a>:
            
        
        
        <a href="../files/src_file_File.ts.html#l234"><code>src&#x2F;file&#x2F;File.ts:234</code></a>
        
        </p>

        

        
    </div>

    <div class="description">
        <p>The &#39;key&#39; is the user defined name and the users way of accessing this file once loaded.</p>

    </div>

    

    

    
</div>

                
                    <div id="property_lastModified" class="property item public inherited">
    <h3 class="name"><code>lastModified</code></h3>
    <span class="type">String</span>

    

    
        <span class="flag public">public</span>
    

    

    

    <div class="meta">
        
            
                <p>Inherited from
                <a href="../classes/Kiwi.Files.File.html#property_lastModified">Kiwi.Files.File</a>:
            
        
        
        <a href="../files/src_file_File.ts.html#l964"><code>src&#x2F;file&#x2F;File.ts:964</code></a>
        
        </p>

        

        
    </div>

    <div class="description">
        <p>The last date/time that this file was last modified. 
Only has a value when using the XHR method of loading OR when requesting the file details.</p>

    </div>

    
        <p><strong>Default:</strong> &#x27;&#x27;</p>
    

    

    
</div>

                
                    <div id="property_lastProgress" class="property item public inherited">
    <h3 class="name"><code>lastProgress</code></h3>
    <span class="type">Number</span>

    

    
        <span class="flag public">public</span>
    

    

    

    <div class="meta">
        
            
                <p>Inherited from
                <a href="../classes/Kiwi.Files.File.html#property_lastProgress">Kiwi.Files.File</a>:
            
        
        
        <a href="../files/src_file_File.ts.html#l672"><code>src&#x2F;file&#x2F;File.ts:672</code></a>
        
        </p>

        

        
    </div>

    <div class="description">
        <p>The time at which progress in loading the file was last occurred.
Only contains a value when using XHR methods of loading.</p>

    </div>

    

    

    
</div>

                
                    <div id="property_loading" class="property item public inherited">
    <h3 class="name"><code>loading</code></h3>
    <span class="type">Boolean</span>

    

    
        <span class="flag public">public</span>
    

    

    

    <div class="meta">
        
            
                <p>Inherited from
                <a href="../classes/Kiwi.Files.File.html#property_loading">Kiwi.Files.File</a>:
            
        
        
        <a href="../files/src_file_File.ts.html#l757"><code>src&#x2F;file&#x2F;File.ts:757</code></a>
        
        </p>

        

        
    </div>

    <div class="description">
        <p>Indication if the file is currently being loaded or not.</p>

    </div>

    

    

    
</div>

                
                    <div id="property_loadInParallel" class="property item private inherited">
    <h3 class="name"><code>loadInParallel</code></h3>
    <span class="type">Boolean</span>

    

    
        <span class="flag private">private</span>
    

    

    

    <div class="meta">
        
            
                <p>Inherited from
                <a href="../classes/Kiwi.Files.File.html#property_loadInParallel">Kiwi.Files.File</a>:
            
        
        
        <a href="../files/src_file_File.ts.html#l197"><code>src&#x2F;file&#x2F;File.ts:197</code></a>
        
        </p>

        

        
            <p>Available since 1.2.0</p>
        
    </div>

    <div class="description">
        <p>READ ONLY: Indicates if this file can be loaded in parallel to other files. 
This is usually only used files are using the tag loaders and not XHR.</p>

    </div>

    
        <p><strong>Default:</strong> false</p>
    

    

    
</div>

                
                    <div id="property_maxLoadAttempts" class="property item public inherited">
    <h3 class="name"><code>maxLoadAttempts</code></h3>
    <span class="type">Number</span>

    

    
        <span class="flag public">public</span>
    

    

    

    <div class="meta">
        
            
                <p>Inherited from
                <a href="../classes/Kiwi.Files.File.html#property_maxLoadAttempts">Kiwi.Files.File</a>:
            
        
        
        <a href="../files/src_file_File.ts.html#l412"><code>src&#x2F;file&#x2F;File.ts:412</code></a>
        
        </p>

        

        
    </div>

    <div class="description">
        <p>The maximum attempts at loading the file that there is allowed.</p>

    </div>

    
        <p><strong>Default:</strong> 2</p>
    

    

    
</div>

                
                    <div id="property_name" class="property item public inherited">
    <h3 class="name"><code>name</code></h3>
    <span class="type">String</span>

    

    
        <span class="flag public">public</span>
    

    

    

    <div class="meta">
        
            
                <p>Inherited from
                <a href="../classes/Kiwi.Files.File.html#property_name">Kiwi.Files.File</a>:
            
        
        
        <a href="../files/src_file_File.ts.html#l268"><code>src&#x2F;file&#x2F;File.ts:268</code></a>
        
        </p>

        

        
            <p>Available since 1.2.0</p>
        
    </div>

    <div class="description">
        <p>The name of the file being loaded.</p>

    </div>

    

    

    
</div>

                
                    <div id="property_onComplete" class="property item public inherited">
    <h3 class="name"><code>onComplete</code></h3>
    <span class="type"><a href="../classes/Kiwi.Signal.html" class="crosslink">Kiwi.Signal</a></span>

    

    
        <span class="flag public">public</span>
    

    

    

    <div class="meta">
        
            
                <p>Inherited from
                <a href="../classes/Kiwi.Files.File.html#property_onComplete">Kiwi.Files.File</a>:
            
        
        
        <a href="../files/src_file_File.ts.html#l339"><code>src&#x2F;file&#x2F;File.ts:339</code></a>
        
        </p>

        

        
            <p>Available since 1.2.0</p>
        
    </div>

    <div class="description">
        <p>Signal which dispatches events when the file has successfully loaded.</p>

    </div>

    

    

    
</div>

                
                    <div id="property_onCompleteCallback" class="property item public deprecated inherited">
    <h3 class="name"><code>onCompleteCallback</code></h3>
    <span class="type">Any</span>

    
        <span class="flag deprecated" title="Use &#x60;onComplete&#x60;. Deprecated as of 1.2.0">deprecated</span>
    

    
        <span class="flag public">public</span>
    

    

    

    <div class="meta">
        
            
                <p>Inherited from
                <a href="../classes/Kiwi.Files.File.html#property_onCompleteCallback">Kiwi.Files.File</a>:
            
        
        
        <a href="../files/src_file_File.ts.html#l1323"><code>src&#x2F;file&#x2F;File.ts:1323</code></a>
        
        </p>

        
            <p>Deprecated: Use &#x60;onComplete&#x60;. Deprecated as of 1.2.0</p>
        

        
    </div>

    <div class="description">
        <p>A method that is to be executed when this file has finished loading.</p>

    </div>

    
        <p><strong>Default:</strong> null</p>
    

    

    
</div>

                
                    <div id="property_onProgress" class="property item public inherited">
    <h3 class="name"><code>onProgress</code></h3>
    <span class="type"><a href="../classes/Kiwi.Signal.html" class="crosslink">Kiwi.Signal</a></span>

    

    
        <span class="flag public">public</span>
    

    

    

    <div class="meta">
        
            
                <p>Inherited from
                <a href="../classes/Kiwi.Files.File.html#property_onProgress">Kiwi.Files.File</a>:
            
        
        
        <a href="../files/src_file_File.ts.html#l349"><code>src&#x2F;file&#x2F;File.ts:349</code></a>
        
        </p>

        

        
            <p>Available since 1.2.0</p>
        
    </div>

    <div class="description">
        <p>Signal which dispatches events when the file is loading. 
Not guarenteed to dispatch events as it depends on the method of loading being performed</p>

    </div>

    

    

    
</div>

                
                    <div id="property_onProgressCallback" class="property item public deprecated inherited">
    <h3 class="name"><code>onProgressCallback</code></h3>
    <span class="type">Any</span>

    
        <span class="flag deprecated" title="Use &#x60;onProgress&#x60;. Deprecated as of 1.2.0">deprecated</span>
    

    
        <span class="flag public">public</span>
    

    

    

    <div class="meta">
        
            
                <p>Inherited from
                <a href="../classes/Kiwi.Files.File.html#property_onProgressCallback">Kiwi.Files.File</a>:
            
        
        
        <a href="../files/src_file_File.ts.html#l1334"><code>src&#x2F;file&#x2F;File.ts:1334</code></a>
        
        </p>

        
            <p>Deprecated: Use &#x60;onProgress&#x60;. Deprecated as of 1.2.0</p>
        

        
    </div>

    <div class="description">
        <p>A method that is to be executed while this file is loading.</p>

    </div>

    
        <p><strong>Default:</strong> null</p>
    

    

    
</div>

                
                    <div id="property_ownerState" class="property item public inherited">
    <h3 class="name"><code>ownerState</code></h3>
    <span class="type"><a href="../classes/Kiwi.State.html" class="crosslink">Kiwi.State</a></span>

    

    
        <span class="flag public">public</span>
    

    

    

    <div class="meta">
        
            
                <p>Inherited from
                <a href="../classes/Kiwi.Files.File.html#property_ownerState">Kiwi.Files.File</a>:
            
        
        
        <a href="../files/src_file_File.ts.html#l981"><code>src&#x2F;file&#x2F;File.ts:981</code></a>
        
        </p>

        

        
    </div>

    <div class="description">
        <p>The state that added the entity - or null if it was added as global</p>

    </div>

    

    

    
</div>

                
                    <div id="property_path" class="property item public inherited">
    <h3 class="name"><code>path</code></h3>
    <span class="type">String</span>

    

    
        <span class="flag public">public</span>
    

    

    

    <div class="meta">
        
            
                <p>Inherited from
                <a href="../classes/Kiwi.Files.File.html#property_path">Kiwi.Files.File</a>:
            
        
        
        <a href="../files/src_file_File.ts.html#l278"><code>src&#x2F;file&#x2F;File.ts:278</code></a>
        
        </p>

        

        
            <p>Available since 1.2.0</p>
        
    </div>

    <div class="description">
        <p>The location of where the file is placed without the file itself (So without the files name).
Example: If the file you are load is located at &#39;images/awesomeImage.png&#39; then the filepath will be &#39;images/&#39;</p>

    </div>

    

    

    
</div>

                
                    <div id="property_percentLoaded" class="property item public inherited">
    <h3 class="name"><code>percentLoaded</code></h3>
    <span class="type">Number</span>

    

    
        <span class="flag public">public</span>
    

    

    

    <div class="meta">
        
            
                <p>Inherited from
                <a href="../classes/Kiwi.Files.File.html#property_percentLoaded">Kiwi.Files.File</a>:
            
        
        
        <a href="../files/src_file_File.ts.html#l775"><code>src&#x2F;file&#x2F;File.ts:775</code></a>
        
        </p>

        

        
    </div>

    <div class="description">
        <p>The amount of percent loaded the file is. This is out of 100.</p>

    </div>

    

    

    
</div>

                
                    <div id="property_readyState" class="property item public deprecated inherited">
    <h3 class="name"><code>readyState</code></h3>
    <span class="type">Number</span>

    
        <span class="flag deprecated" title="Deprecated as of 1.2.0">deprecated</span>
    

    
        <span class="flag public">public</span>
    

    

    

    <div class="meta">
        
            
                <p>Inherited from
                <a href="../classes/Kiwi.Files.File.html#property_readyState">Kiwi.Files.File</a>:
            
        
        
        <a href="../files/src_file_File.ts.html#l1367"><code>src&#x2F;file&#x2F;File.ts:1367</code></a>
        
        </p>

        
            <p>Deprecated: Deprecated as of 1.2.0</p>
        

        
    </div>

    <div class="description">
        <p>The ready state of the XHR loader whilst loading.</p>

    </div>

    
        <p><strong>Default:</strong> 0</p>
    

    

    
</div>

                
                    <div id="property_size" class="property item public inherited">
    <h3 class="name"><code>size</code></h3>
    <span class="type">Number</span>

    

    
        <span class="flag public">public</span>
    

    

    

    <div class="meta">
        
            
                <p>Inherited from
                <a href="../classes/Kiwi.Files.File.html#property_size">Kiwi.Files.File</a>:
            
        
        
        <a href="../files/src_file_File.ts.html#l321"><code>src&#x2F;file&#x2F;File.ts:321</code></a>
        
        </p>

        

        
            <p>Available since 1.2.0</p>
        
    </div>

    <div class="description">
        <p>The size of the file that was/is being loaded. 
Only has a value when the file was loaded by the XHR method OR you request the file information beforehand using &#39;loadDetails&#39;.</p>

    </div>

    
        <p><strong>Default:</strong> 0</p>
    

    

    
</div>

                
                    <div id="property_status" class="property item public deprecated inherited">
    <h3 class="name"><code>status</code></h3>
    <span class="type">Number</span>

    
        <span class="flag deprecated" title="Deprecated as of 1.2.0">deprecated</span>
    

    
        <span class="flag public">public</span>
    

    

    

    <div class="meta">
        
            
                <p>Inherited from
                <a href="../classes/Kiwi.Files.File.html#property_status">Kiwi.Files.File</a>:
            
        
        
        <a href="../files/src_file_File.ts.html#l1345"><code>src&#x2F;file&#x2F;File.ts:1345</code></a>
        
        </p>

        
            <p>Deprecated: Deprecated as of 1.2.0</p>
        

        
    </div>

    <div class="description">
        <p>The status of this file that is being loaded. 
Only used/has a value when the file was/is being loaded by the XHR method.</p>

    </div>

    
        <p><strong>Default:</strong> 0</p>
    

    

    
</div>

                
                    <div id="property_statusText" class="property item public deprecated inherited">
    <h3 class="name"><code>statusText</code></h3>
    <span class="type">String</span>

    
        <span class="flag deprecated" title="Deprecated as of 1.2.0">deprecated</span>
    

    
        <span class="flag public">public</span>
    

    

    

    <div class="meta">
        
            
                <p>Inherited from
                <a href="../classes/Kiwi.Files.File.html#property_statusText">Kiwi.Files.File</a>:
            
        
        
        <a href="../files/src_file_File.ts.html#l1357"><code>src&#x2F;file&#x2F;File.ts:1357</code></a>
        
        </p>

        
            <p>Deprecated: Deprecated as of 1.2.0</p>
        

        
    </div>

    <div class="description">
        <p>The status piece of text that the XHR returns.</p>

    </div>

    
        <p><strong>Default:</strong> &#x27;&#x27;</p>
    

    

    
</div>

                
                    <div id="property_success" class="property item public inherited">
    <h3 class="name"><code>success</code></h3>
    <span class="type">Boolean</span>

    

    
        <span class="flag public">public</span>
    

    

    

    <div class="meta">
        
            
                <p>Inherited from
                <a href="../classes/Kiwi.Files.File.html#property_success">Kiwi.Files.File</a>:
            
        
        
        <a href="../files/src_file_File.ts.html#l749"><code>src&#x2F;file&#x2F;File.ts:749</code></a>
        
        </p>

        

        
    </div>

    <div class="description">
        <p>If loading was successful or not.</p>

    </div>

    

    

    
</div>

                
                    <div id="property_timedOut" class="property item public deprecated inherited">
    <h3 class="name"><code>timedOut</code></h3>
    <span class="type">Number</span>

    
        <span class="flag deprecated" title="Deprecated as of 1.2.0">deprecated</span>
    

    
        <span class="flag public">public</span>
    

    

    

    <div class="meta">
        
            
                <p>Inherited from
                <a href="../classes/Kiwi.Files.File.html#property_timedOut">Kiwi.Files.File</a>:
            
        
        
        <a href="../files/src_file_File.ts.html#l1387"><code>src&#x2F;file&#x2F;File.ts:1387</code></a>
        
        </p>

        
            <p>Deprecated: Deprecated as of 1.2.0</p>
        

        
    </div>

    <div class="description">
        <p>If the file timed out or not.</p>

    </div>

    
        <p><strong>Default:</strong> 0</p>
    

    

    
</div>

                
                    <div id="property_timeFinished" class="property item public inherited">
    <h3 class="name"><code>timeFinished</code></h3>
    <span class="type">Number</span>

    

    
        <span class="flag public">public</span>
    

    

    

    <div class="meta">
        
            
                <p>Inherited from
                <a href="../classes/Kiwi.Files.File.html#property_timeFinished">Kiwi.Files.File</a>:
            
        
        
        <a href="../files/src_file_File.ts.html#l681"><code>src&#x2F;file&#x2F;File.ts:681</code></a>
        
        </p>

        

        
    </div>

    <div class="description">
        <p>The time at which the load finished.</p>

    </div>

    
        <p><strong>Default:</strong> 0</p>
    

    

    
</div>

                
                    <div id="property_timeOutDelay" class="property item public inherited">
    <h3 class="name"><code>timeOutDelay</code></h3>
    <span class="type">Number</span>

    

    
        <span class="flag public">public</span>
    

    

    

    <div class="meta">
        
            
                <p>Inherited from
                <a href="../classes/Kiwi.Files.File.html#property_timeOutDelay">Kiwi.Files.File</a>:
            
        
        
        <a href="../files/src_file_File.ts.html#l375"><code>src&#x2F;file&#x2F;File.ts:375</code></a>
        
        </p>

        

        
    </div>

    <div class="description">
        <p>The number of milliseconds that the XHR should wait before timing out.
Set this to NULL if you want it to not timeout.</p>
<p>Default changed in v1.3.1 to null</p>

    </div>

    
        <p><strong>Default:</strong> null</p>
    

    

    
</div>

                
                    <div id="property_timeStarted" class="property item public inherited">
    <h3 class="name"><code>timeStarted</code></h3>
    <span class="type">Number</span>

    

    
        <span class="flag public">public</span>
    

    

    

    <div class="meta">
        
            
                <p>Inherited from
                <a href="../classes/Kiwi.Files.File.html#property_timeStarted">Kiwi.Files.File</a>:
            
        
        
        <a href="../files/src_file_File.ts.html#l663"><code>src&#x2F;file&#x2F;File.ts:663</code></a>
        
        </p>

        

        
    </div>

    <div class="description">
        <p>The time at which the loading started.</p>

    </div>

    
        <p><strong>Default:</strong> 0</p>
    

    

    
</div>

                
                    <div id="property_type" class="property item public inherited">
    <h3 class="name"><code>type</code></h3>
    <span class="type">String</span>

    

    
        <span class="flag public">public</span>
    

    

    

    <div class="meta">
        
            
                <p>Inherited from
                <a href="../classes/Kiwi.Files.File.html#property_type">Kiwi.Files.File</a>:
            
        
        
        <a href="../files/src_file_File.ts.html#l310"><code>src&#x2F;file&#x2F;File.ts:310</code></a>
        
        </p>

        

        
    </div>

    <div class="description">
        <p>The type of file that is being loaded.
Is only ever given a value when used with the XHR method of loading OR if you use &#39;loadDetails&#39; before hand.
The value is based off of the &#39;Content-Type&#39; of the XHR&#39;s response header returns.</p>

    </div>

    

    

    
</div>

                
                    <div id="property_URL" class="property item public inherited">
    <h3 class="name"><code>URL</code></h3>
    <span class="type">String</span>

    

    
        <span class="flag public">public</span>
    

    

    

    <div class="meta">
        
            
                <p>Inherited from
                <a href="../classes/Kiwi.Files.File.html#property_URL">Kiwi.Files.File</a>:
            
        
        
        <a href="../files/src_file_File.ts.html#l300"><code>src&#x2F;file&#x2F;File.ts:300</code></a>
        
        </p>

        

        
            <p>Available since 1.2.0</p>
        
    </div>

    <div class="description">
        <p>The full filepath including the file itself.</p>

    </div>

    

    

    
</div>

                
                    <div id="property_useTagLoader" class="property item protected inherited">
    <h3 class="name"><code>useTagLoader</code></h3>
    <span class="type">Boolean</span>

    

    
        <span class="flag protected">protected</span>
    

    

    

    <div class="meta">
        
            
                <p>Inherited from
                <a href="../classes/Kiwi.Files.File.html#property_useTagLoader">Kiwi.Files.File</a>:
            
        
        
        <a href="../files/src_file_File.ts.html#l223"><code>src&#x2F;file&#x2F;File.ts:223</code></a>
        
        </p>

        

        
            <p>Available since 1.2.0</p>
        
    </div>

    <div class="description">
        <p>If this file is using tag loading instead of the XHR method. 
Only used by extended classes</p>

    </div>

    

    

    
</div>

                
            </div>
        

        

        
    </div>
</div>

                    </div>
                </div>
            </div>
        </div>
    </div>
</div>
<script src="../assets/vendor/prettify/prettify-min.js"></script>
<script>prettyPrint();</script>
<script src="../assets/js/yui-prettify.js"></script>
<script src="../assets/../api.js"></script>
<script src="../assets/js/api-filter.js"></script>
<script src="../assets/js/api-list.js"></script>
<script src="../assets/js/api-search.js"></script>
<script src="../assets/js/apidocs.js"></script>
</body>
</html><|MERGE_RESOLUTION|>--- conflicted
+++ resolved
@@ -1418,11 +1418,7 @@
             
         
         
-<<<<<<< HEAD
-        <a href="../files/src_file_AudioFile.ts.html#l158"><code>src\file\AudioFile.ts:158</code></a>
-=======
         <a href="../files/src_file_AudioFile.ts.html#l158"><code>src&#x2F;file&#x2F;AudioFile.ts:158</code></a>
->>>>>>> 55f210fa
         
         </p>
 
@@ -2934,11 +2930,7 @@
             
         
         
-<<<<<<< HEAD
-        <a href="../files/src_file_AudioFile.ts.html#l140"><code>src\file\AudioFile.ts:140</code></a>
-=======
         <a href="../files/src_file_AudioFile.ts.html#l140"><code>src&#x2F;file&#x2F;AudioFile.ts:140</code></a>
->>>>>>> 55f210fa
         
         </p>
 
@@ -3106,11 +3098,7 @@
             
         
         
-<<<<<<< HEAD
-        <a href="../files/src_file_AudioFile.ts.html#l91"><code>src\file\AudioFile.ts:91</code></a>
-=======
         <a href="../files/src_file_AudioFile.ts.html#l91"><code>src&#x2F;file&#x2F;AudioFile.ts:91</code></a>
->>>>>>> 55f210fa
         
         </p>
 
