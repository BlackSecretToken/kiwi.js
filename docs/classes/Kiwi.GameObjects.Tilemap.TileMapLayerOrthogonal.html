<!DOCTYPE html>
<html lang="en">
<head>
    <meta charset="utf-8">
    <title>Kiwi.GameObjects.Tilemap.TileMapLayerOrthogonal - Kiwi.js</title>
    <link rel="stylesheet" href="http://yui.yahooapis.com/3.9.1/build/cssgrids/cssgrids-min.css">
    <link rel="stylesheet" href="../assets/vendor/prettify/prettify-min.css">
    <link rel="stylesheet" href="../assets/css/main.css" id="site_styles">
    <link rel="shortcut icon" type="image/png" href="../assets/favicon.png">
    <script src="http://yui.yahooapis.com/combo?3.9.1/build/yui/yui-min.js"></script>
</head>
<body class="yui3-skin-sam">

<div id="doc">
    <div id="hd" class="yui3-g header">
        <div class="yui3-u-3-4">
            
                <h1><img src="../assets/css/logo.png" title="Kiwi.js"></h1>
            
        </div>
        <div class="yui3-u-1-4 version">
            <em>API Docs for: 1.4.1</em>
        </div>
    </div>
    <div id="bd" class="yui3-g">

        <div class="yui3-u-1-4">
            <div id="docs-sidebar" class="sidebar apidocs">
                <div id="api-list">
    <h2 class="off-left">APIs</h2>
    <div id="api-tabview" class="tabview">
        <ul class="tabs">
            <li><a href="#api-classes">Classes</a></li>
            <li><a href="#api-modules">Modules</a></li>
        </ul>

        <div id="api-tabview-filter">
            <input type="search" id="api-filter" placeholder="Type to filter APIs">
        </div>

        <div id="api-tabview-panel">
            <ul id="api-classes" class="apis classes">
            
                <li><a href="../classes/Kiwi.Animations.Animation.html">Kiwi.Animations.Animation</a></li>
            
                <li><a href="../classes/Kiwi.Animations.Sequence.html">Kiwi.Animations.Sequence</a></li>
            
                <li><a href="../classes/Kiwi.Animations.Tween.html">Kiwi.Animations.Tween</a></li>
            
                <li><a href="../classes/Kiwi.Animations.Tweens.Easing.Back.html">Kiwi.Animations.Tweens.Easing.Back</a></li>
            
                <li><a href="../classes/Kiwi.Animations.Tweens.Easing.Bounce.html">Kiwi.Animations.Tweens.Easing.Bounce</a></li>
            
                <li><a href="../classes/Kiwi.Animations.Tweens.Easing.Circular.html">Kiwi.Animations.Tweens.Easing.Circular</a></li>
            
                <li><a href="../classes/Kiwi.Animations.Tweens.Easing.Cubic.html">Kiwi.Animations.Tweens.Easing.Cubic</a></li>
            
                <li><a href="../classes/Kiwi.Animations.Tweens.Easing.Elastic.html">Kiwi.Animations.Tweens.Easing.Elastic</a></li>
            
                <li><a href="../classes/Kiwi.Animations.Tweens.Easing.Exponential.html">Kiwi.Animations.Tweens.Easing.Exponential</a></li>
            
                <li><a href="../classes/Kiwi.Animations.Tweens.Easing.Linear.html">Kiwi.Animations.Tweens.Easing.Linear</a></li>
            
                <li><a href="../classes/Kiwi.Animations.Tweens.Easing.Quadratic.html">Kiwi.Animations.Tweens.Easing.Quadratic</a></li>
            
                <li><a href="../classes/Kiwi.Animations.Tweens.Easing.Quartic.html">Kiwi.Animations.Tweens.Easing.Quartic</a></li>
            
                <li><a href="../classes/Kiwi.Animations.Tweens.Easing.Quintic.html">Kiwi.Animations.Tweens.Easing.Quintic</a></li>
            
                <li><a href="../classes/Kiwi.Animations.Tweens.Easing.Sinusoidal.html">Kiwi.Animations.Tweens.Easing.Sinusoidal</a></li>
            
                <li><a href="../classes/Kiwi.Animations.Tweens.TweenManager.html">Kiwi.Animations.Tweens.TweenManager</a></li>
            
                <li><a href="../classes/Kiwi.Camera.html">Kiwi.Camera</a></li>
            
                <li><a href="../classes/Kiwi.CameraManager.html">Kiwi.CameraManager</a></li>
            
                <li><a href="../classes/Kiwi.Component.html">Kiwi.Component</a></li>
            
                <li><a href="../classes/Kiwi.ComponentManager.html">Kiwi.ComponentManager</a></li>
            
                <li><a href="../classes/Kiwi.Components.AnimationManager.html">Kiwi.Components.AnimationManager</a></li>
            
                <li><a href="../classes/Kiwi.Components.ArcadePhysics.html">Kiwi.Components.ArcadePhysics</a></li>
            
                <li><a href="../classes/Kiwi.Components.Box.html">Kiwi.Components.Box</a></li>
            
                <li><a href="../classes/Kiwi.Components.Input.html">Kiwi.Components.Input</a></li>
            
                <li><a href="../classes/Kiwi.Components.Sound.html">Kiwi.Components.Sound</a></li>
            
                <li><a href="../classes/Kiwi.Entity.html">Kiwi.Entity</a></li>
            
                <li><a href="../classes/Kiwi.Files.AudioFile.html">Kiwi.Files.AudioFile</a></li>
            
                <li><a href="../classes/Kiwi.Files.DataFile.html">Kiwi.Files.DataFile</a></li>
            
                <li><a href="../classes/Kiwi.Files.DataLibrary.html">Kiwi.Files.DataLibrary</a></li>
            
                <li><a href="../classes/Kiwi.Files.File.html">Kiwi.Files.File</a></li>
            
                <li><a href="../classes/Kiwi.Files.FileStore.html">Kiwi.Files.FileStore</a></li>
            
                <li><a href="../classes/Kiwi.Files.Loader.html">Kiwi.Files.Loader</a></li>
            
                <li><a href="../classes/Kiwi.Files.TextureFile.html">Kiwi.Files.TextureFile</a></li>
            
                <li><a href="../classes/Kiwi.Game.html">Kiwi.Game</a></li>
            
                <li><a href="../classes/Kiwi.GameManager.html">Kiwi.GameManager</a></li>
            
                <li><a href="../classes/Kiwi.GameObjects.Sprite.html">Kiwi.GameObjects.Sprite</a></li>
            
                <li><a href="../classes/Kiwi.GameObjects.StaticImage.html">Kiwi.GameObjects.StaticImage</a></li>
            
                <li><a href="../classes/Kiwi.GameObjects.TextField.html">Kiwi.GameObjects.TextField</a></li>
            
                <li><a href="../classes/Kiwi.GameObjects.Tilemap.TileMap.html">Kiwi.GameObjects.Tilemap.TileMap</a></li>
            
                <li><a href="../classes/Kiwi.GameObjects.Tilemap.TileMapLayer.html">Kiwi.GameObjects.Tilemap.TileMapLayer</a></li>
            
                <li><a href="../classes/Kiwi.GameObjects.Tilemap.TileMapLayerIsometric.html">Kiwi.GameObjects.Tilemap.TileMapLayerIsometric</a></li>
            
                <li><a href="../classes/Kiwi.GameObjects.Tilemap.TileMapLayerOrthogonal.html">Kiwi.GameObjects.Tilemap.TileMapLayerOrthogonal</a></li>
            
                <li><a href="../classes/Kiwi.GameObjects.Tilemap.TileType.html">Kiwi.GameObjects.Tilemap.TileType</a></li>
            
                <li><a href="../classes/Kiwi.Geom.AABB.html">Kiwi.Geom.AABB</a></li>
            
                <li><a href="../classes/Kiwi.Geom.Circle.html">Kiwi.Geom.Circle</a></li>
            
                <li><a href="../classes/Kiwi.Geom.Intersect.html">Kiwi.Geom.Intersect</a></li>
            
                <li><a href="../classes/Kiwi.Geom.IntersectResult.html">Kiwi.Geom.IntersectResult</a></li>
            
                <li><a href="../classes/Kiwi.Geom.Line.html">Kiwi.Geom.Line</a></li>
            
                <li><a href="../classes/Kiwi.Geom.Matrix.html">Kiwi.Geom.Matrix</a></li>
            
                <li><a href="../classes/Kiwi.Geom.Point.html">Kiwi.Geom.Point</a></li>
            
                <li><a href="../classes/Kiwi.Geom.Ray.html">Kiwi.Geom.Ray</a></li>
            
                <li><a href="../classes/Kiwi.Geom.Rectangle.html">Kiwi.Geom.Rectangle</a></li>
            
                <li><a href="../classes/Kiwi.Geom.Transform.html">Kiwi.Geom.Transform</a></li>
            
                <li><a href="../classes/Kiwi.Geom.Vector2.html">Kiwi.Geom.Vector2</a></li>
            
                <li><a href="../classes/Kiwi.Group.html">Kiwi.Group</a></li>
            
                <li><a href="../classes/Kiwi.HUD.HUDComponents.Counter.html">Kiwi.HUD.HUDComponents.Counter</a></li>
            
                <li><a href="../classes/Kiwi.HUD.HUDComponents.Time.html">Kiwi.HUD.HUDComponents.Time</a></li>
            
                <li><a href="../classes/Kiwi.HUD.HUDComponents.WidgetInput.html">Kiwi.HUD.HUDComponents.WidgetInput</a></li>
            
                <li><a href="../classes/Kiwi.HUD.HUDDisplay.html">Kiwi.HUD.HUDDisplay</a></li>
            
                <li><a href="../classes/Kiwi.HUD.HUDManager.html">Kiwi.HUD.HUDManager</a></li>
            
                <li><a href="../classes/Kiwi.HUD.HUDWidget.html">Kiwi.HUD.HUDWidget</a></li>
            
                <li><a href="../classes/Kiwi.HUD.Widget.Bar.html">Kiwi.HUD.Widget.Bar</a></li>
            
                <li><a href="../classes/Kiwi.HUD.Widget.BasicScore.html">Kiwi.HUD.Widget.BasicScore</a></li>
            
                <li><a href="../classes/Kiwi.HUD.Widget.Button.html">Kiwi.HUD.Widget.Button</a></li>
            
                <li><a href="../classes/Kiwi.HUD.Widget.Icon.html">Kiwi.HUD.Widget.Icon</a></li>
            
                <li><a href="../classes/Kiwi.HUD.Widget.IconBar.html">Kiwi.HUD.Widget.IconBar</a></li>
            
                <li><a href="../classes/Kiwi.HUD.Widget.Menu.html">Kiwi.HUD.Widget.Menu</a></li>
            
                <li><a href="../classes/Kiwi.HUD.Widget.MenuItem.html">Kiwi.HUD.Widget.MenuItem</a></li>
            
                <li><a href="../classes/Kiwi.HUD.Widget.TextField.html">Kiwi.HUD.Widget.TextField</a></li>
            
                <li><a href="../classes/Kiwi.HUD.Widget.Time.html">Kiwi.HUD.Widget.Time</a></li>
            
                <li><a href="../classes/Kiwi.IChild.html">Kiwi.IChild</a></li>
            
                <li><a href="../classes/Kiwi.Input.Finger.html">Kiwi.Input.Finger</a></li>
            
                <li><a href="../classes/Kiwi.Input.InputManager.html">Kiwi.Input.InputManager</a></li>
            
                <li><a href="../classes/Kiwi.Input.Key.html">Kiwi.Input.Key</a></li>
            
                <li><a href="../classes/Kiwi.Input.Keyboard.html">Kiwi.Input.Keyboard</a></li>
            
                <li><a href="../classes/Kiwi.Input.Keycodes.html">Kiwi.Input.Keycodes</a></li>
            
                <li><a href="../classes/Kiwi.Input.Mouse.html">Kiwi.Input.Mouse</a></li>
            
                <li><a href="../classes/Kiwi.Input.MouseCursor.html">Kiwi.Input.MouseCursor</a></li>
            
                <li><a href="../classes/Kiwi.Input.Pointer.html">Kiwi.Input.Pointer</a></li>
            
                <li><a href="../classes/Kiwi.Input.Touch.html">Kiwi.Input.Touch</a></li>
            
                <li><a href="../classes/Kiwi.PluginManager.html">Kiwi.PluginManager</a></li>
            
                <li><a href="../classes/Kiwi.Renderers.CanvasRenderer.html">Kiwi.Renderers.CanvasRenderer</a></li>
            
                <li><a href="../classes/Kiwi.Renderers.GLArrayBuffer.html">Kiwi.Renderers.GLArrayBuffer</a></li>
            
                <li><a href="../classes/Kiwi.Renderers.GLBlendMode.html">Kiwi.Renderers.GLBlendMode</a></li>
            
                <li><a href="../classes/Kiwi.Renderers.GLElementArrayBuffer.html">Kiwi.Renderers.GLElementArrayBuffer</a></li>
            
                <li><a href="../classes/Kiwi.Renderers.GLRenderManager.html">Kiwi.Renderers.GLRenderManager</a></li>
            
                <li><a href="../classes/Kiwi.Renderers.GLTextureManager.html">Kiwi.Renderers.GLTextureManager</a></li>
            
                <li><a href="../classes/Kiwi.Renderers.GLTextureWrapper.html">Kiwi.Renderers.GLTextureWrapper</a></li>
            
                <li><a href="../classes/Kiwi.Renderers.Renderer.html">Kiwi.Renderers.Renderer</a></li>
            
                <li><a href="../classes/Kiwi.Renderers.TextureAtlasRenderer.html">Kiwi.Renderers.TextureAtlasRenderer</a></li>
            
                <li><a href="../classes/Kiwi.Shaders.ShaderManager.html">Kiwi.Shaders.ShaderManager</a></li>
            
                <li><a href="../classes/Kiwi.Shaders.ShaderPair.html">Kiwi.Shaders.ShaderPair</a></li>
            
                <li><a href="../classes/Kiwi.Shaders.TextureAtlasShader.html">Kiwi.Shaders.TextureAtlasShader</a></li>
            
                <li><a href="../classes/Kiwi.Signal.html">Kiwi.Signal</a></li>
            
                <li><a href="../classes/Kiwi.SignalBinding.html">Kiwi.SignalBinding</a></li>
            
                <li><a href="../classes/Kiwi.Sound.Audio.html">Kiwi.Sound.Audio</a></li>
            
                <li><a href="../classes/Kiwi.Sound.AudioLibrary.html">Kiwi.Sound.AudioLibrary</a></li>
            
                <li><a href="../classes/Kiwi.Sound.AudioManager.html">Kiwi.Sound.AudioManager</a></li>
            
                <li><a href="../classes/Kiwi.Stage.html">Kiwi.Stage</a></li>
            
                <li><a href="../classes/Kiwi.State.html">Kiwi.State</a></li>
            
                <li><a href="../classes/Kiwi.StateConfig.html">Kiwi.StateConfig</a></li>
            
                <li><a href="../classes/Kiwi.StateManager.html">Kiwi.StateManager</a></li>
            
                <li><a href="../classes/Kiwi.System.Bootstrap.html">Kiwi.System.Bootstrap</a></li>
            
                <li><a href="../classes/Kiwi.System.Device.html">Kiwi.System.Device</a></li>
            
                <li><a href="../classes/Kiwi.Textures.SingleImage.html">Kiwi.Textures.SingleImage</a></li>
            
                <li><a href="../classes/Kiwi.Textures.SpriteSheet.html">Kiwi.Textures.SpriteSheet</a></li>
            
                <li><a href="../classes/Kiwi.Textures.TextureAtlas.html">Kiwi.Textures.TextureAtlas</a></li>
            
                <li><a href="../classes/Kiwi.Textures.TextureLibrary.html">Kiwi.Textures.TextureLibrary</a></li>
            
                <li><a href="../classes/Kiwi.Time.Clock.html">Kiwi.Time.Clock</a></li>
            
                <li><a href="../classes/Kiwi.Time.ClockManager.html">Kiwi.Time.ClockManager</a></li>
            
                <li><a href="../classes/Kiwi.Time.MasterClock.html">Kiwi.Time.MasterClock</a></li>
            
                <li><a href="../classes/Kiwi.Time.Timer.html">Kiwi.Time.Timer</a></li>
            
                <li><a href="../classes/Kiwi.Time.TimerEvent.html">Kiwi.Time.TimerEvent</a></li>
            
                <li><a href="../classes/Kiwi.Utils.Canvas.html">Kiwi.Utils.Canvas</a></li>
            
                <li><a href="../classes/Kiwi.Utils.Color.html">Kiwi.Utils.Color</a></li>
            
                <li><a href="../classes/Kiwi.Utils.Common.html">Kiwi.Utils.Common</a></li>
            
                <li><a href="../classes/Kiwi.Utils.GameMath.html">Kiwi.Utils.GameMath</a></li>
            
                <li><a href="../classes/Kiwi.Utils.Log.html">Kiwi.Utils.Log</a></li>
            
                <li><a href="../classes/Kiwi.Utils.RandomDataGenerator.html">Kiwi.Utils.RandomDataGenerator</a></li>
            
                <li><a href="../classes/Kiwi.Utils.RequestAnimationFrame.html">Kiwi.Utils.RequestAnimationFrame</a></li>
            
                <li><a href="../classes/Kiwi.Utils.Version.html">Kiwi.Utils.Version</a></li>
            
            </ul>

            <ul id="api-modules" class="apis modules">
            
                <li><a href="../modules/Animations.html">Animations</a></li>
            
                <li><a href="../modules/Components.html">Components</a></li>
            
                <li><a href="../modules/Easing.html">Easing</a></li>
            
                <li><a href="../modules/Files.html">Files</a></li>
            
                <li><a href="../modules/GameObjects.html">GameObjects</a></li>
            
                <li><a href="../modules/Geom.html">Geom</a></li>
            
                <li><a href="../modules/HUD.html">HUD</a></li>
            
                <li><a href="../modules/HUDComponents.html">HUDComponents</a></li>
            
                <li><a href="../modules/Input.html">Input</a></li>
            
                <li><a href="../modules/Kiwi.html">Kiwi</a></li>
            
                <li><a href="../modules/Renderers.html">Renderers</a></li>
            
                <li><a href="../modules/Shaders.html">Shaders</a></li>
            
                <li><a href="../modules/Sound.html">Sound</a></li>
            
                <li><a href="../modules/System.html">System</a></li>
            
                <li><a href="../modules/Textures.html">Textures</a></li>
            
                <li><a href="../modules/Tilemap.html">Tilemap</a></li>
            
                <li><a href="../modules/Time.html">Time</a></li>
            
                <li><a href="../modules/Tweens.html">Tweens</a></li>
            
                <li><a href="../modules/Utils.html">Utils</a></li>
            
                <li><a href="../modules/Utils..html">Utils.</a></li>
            
                <li><a href="../modules/Widget.html">Widget</a></li>
            
            </ul>
        </div>
    </div>
</div>

            </div>
        </div>
        <div class="yui3-u-3-4">
                <div id="api-options">
        Show:
        <label for="api-show-inherited">
            <input type="checkbox" id="api-show-inherited" checked>
            Inherited
        </label>

        <label for="api-show-protected">
            <input type="checkbox" id="api-show-protected">
            Protected
        </label>

        <label for="api-show-private">
            <input type="checkbox" id="api-show-private">
            Private
        </label>
        <label for="api-show-deprecated">
            <input type="checkbox" id="api-show-deprecated">
            Deprecated
        </label>

    </div>


            <div class="apidocs">
                <div id="docs-main">
                    <div class="content">
                        <h1>Kiwi.GameObjects.Tilemap.TileMapLayerOrthogonal Class</h1>
<div class="box meta">
    

    
        <div class="extends">
            Extends <a href="../classes/Kiwi.GameObjects.Tilemap.TileMapLayer.html" class="crosslink">Kiwi.GameObjects.Tilemap.TileMapLayer</a>
        </div>
    

    
        <div class="foundat">
            Defined in: <a href="../files/src_gameobjects_tilemap_TileMapLayerOrthogonal.ts.html#l11"><code>src&#x2F;gameobjects&#x2F;tilemap&#x2F;TileMapLayerOrthogonal.ts:11</code></a>
        </div>
    

    
        
            Module: <a href="../modules/Tilemap.html">Tilemap</a><br>
            Parent Module: <a href="../modules/GameObjects.html">GameObjects</a>
        
    

    
        <p>Available since 1.3.0</p>
    
</div>



<div class="box intro">
    <p>Contains the code for managing and rendering Orthogonal types of TileMaps. 
This class should not be directly created, but instead should be created via methods on the TileMap class.</p>

</div>


    <div class="constructor">
        <h2>Constructor</h2>
        <div id="method_Kiwi.GameObjects.Tilemap.TileMapLayerOrthogonal" class="method item">
    <h3 class="name"><code>Kiwi.GameObjects.Tilemap.TileMapLayerOrthogonal</code></h3>

    
        <div class="args">
            <span class="paren">(</span><ul class="args-list inline commas">
            
                <li class="arg">
                    
                        <code>tilemap</code>
                    
                </li>
            
                <li class="arg">
                    
                        <code>name</code>
                    
                </li>
            
                <li class="arg">
                    
                        <code>atlas</code>
                    
                </li>
            
                <li class="arg">
                    
                        <code>data</code>
                    
                </li>
            
                <li class="arg">
                    
                        <code>tw</code>
                    
                </li>
            
                <li class="arg">
                    
                        <code>th</code>
                    
                </li>
            
                <li class="arg">
                    
                        <code class="optional">[x=0]</code>
                    
                </li>
            
                <li class="arg">
                    
                        <code class="optional">[y=0]</code>
                    
                </li>
            
                <li class="arg">
                    
                        <code class="optional">[w=0]</code>
                    
                </li>
            
                <li class="arg">
                    
                        <code class="optional">[h=0]</code>
                    
                </li>
            
            </ul><span class="paren">)</span>
        </div>
    

    
        <span class="returns-inline">
            <span class="type">TileMapLayer</span>
        </span>
    

    

    

    

    

    

    

    <div class="meta">
        
            
                
                <p>
                
                Defined in
                
            
        
        
        <a href="../files/src_gameobjects_tilemap_TileMapLayerOrthogonal.ts.html#l11"><code>src&#x2F;gameobjects&#x2F;tilemap&#x2F;TileMapLayerOrthogonal.ts:11</code></a>
        
        </p>


        

        
            <p>Available since 1.3.0</p>
        
    </div>

    <div class="description">
        
    </div>

    
        <div class="params">
            <h4>Parameters:</h4>

            <ul class="params-list">
            
                <li class="param">
                    
                        <code class="param-name">tilemap</code>
                        <span class="type"><a href="../classes/Kiwi.GameObjects.Tilemap.TileMap.html" class="crosslink">Kiwi.GameObjects.Tilemap.TileMap</a></span>
                    

                    

                    <div class="param-description">
                        <p>The TileMap that this layer belongs to.</p>

                    </div>

                    
                </li>
            
                <li class="param">
                    
                        <code class="param-name">name</code>
                        <span class="type">String</span>
                    

                    

                    <div class="param-description">
                        <p>The name of this TileMapLayer.</p>

                    </div>

                    
                </li>
            
                <li class="param">
                    
                        <code class="param-name">atlas</code>
                        <span class="type"><a href="../classes/Kiwi.Textures.TextureAtlas.html" class="crosslink">Kiwi.Textures.TextureAtlas</a></span>
                    

                    

                    <div class="param-description">
                        <p>The texture atlas that should be used when rendering this TileMapLayer onscreen.</p>

                    </div>

                    
                </li>
            
                <li class="param">
                    
                        <code class="param-name">data</code>
                        <span class="type">Number</span>
                    

                    

                    <div class="param-description">
                        <p>The information about the tiles.</p>

                    </div>

                    
                </li>
            
                <li class="param">
                    
                        <code class="param-name">tw</code>
                        <span class="type">Number</span>
                    

                    

                    <div class="param-description">
                        <p>The width of a single tile in pixels. Usually the same as the TileMap unless told otherwise.</p>

                    </div>

                    
                </li>
            
                <li class="param">
                    
                        <code class="param-name">th</code>
                        <span class="type">Number</span>
                    

                    

                    <div class="param-description">
                        <p>The height of a single tile in pixels. Usually the same as the TileMap unless told otherwise.</p>

                    </div>

                    
                </li>
            
                <li class="param">
                    
                        <code class="param-name optional">[x=0]</code>
                        <span class="type">Number</span>
                        <span class="flag optional" title="This parameter is optional.">optional</span>
                    

                    

                    <div class="param-description">
                        <p>The x coordinate of the tilemap in pixels.</p>

                    </div>

                    
                </li>
            
                <li class="param">
                    
                        <code class="param-name optional">[y=0]</code>
                        <span class="type">Number</span>
                        <span class="flag optional" title="This parameter is optional.">optional</span>
                    

                    

                    <div class="param-description">
                        <p>The y coordinate of the tilemap in pixels.</p>

                    </div>

                    
                </li>
            
                <li class="param">
                    
                        <code class="param-name optional">[w=0]</code>
                        <span class="type">Number</span>
                        <span class="flag optional" title="This parameter is optional.">optional</span>
                    

                    

                    <div class="param-description">
                        <p>The width of the whole tilemap in tiles. Usually the same as the TileMap unless told otherwise.</p>

                    </div>

                    
                </li>
            
                <li class="param">
                    
                        <code class="param-name optional">[h=0]</code>
                        <span class="type">Number</span>
                        <span class="flag optional" title="This parameter is optional.">optional</span>
                    

                    

                    <div class="param-description">
                        <p>The height of the whole tilemap in tiles. Usually the same as the TileMap unless told otherwise.</p>

                    </div>

                    
                </li>
            
            </ul>
        </div>
    

    
        <div class="returns">
            <h4>Returns:</h4>

            <div class="returns-description">
                
                    
                        <span class="type">TileMapLayer</span>:
                    
                
            </div>
        </div>
    

    
</div>

    </div>


<div id="classdocs" class="tabview">
    <ul class="api-class-tabs">
        <li class="api-class-tab index"><a href="#index">Index</a></li>

        
            <li class="api-class-tab methods"><a href="#methods">Methods</a></li>
        
        
            <li class="api-class-tab properties"><a href="#properties">Properties</a></li>
        
        
        
    </ul>

    <div>
        <div id="index" class="api-class-tabpanel index">
            <h2 class="off-left">Item Index</h2>

            
                <div class="index-section methods">
                    <h3>Methods</h3>

                    <ul class="index-list methods extends">
                        
                            <li class="index-item method protected inherited">
                                <a href="#method__calculateBoundaries">_calculateBoundaries</a>

                                
                                
                            </li>
                        
                            <li class="index-item method public inherited">
                                <a href="#method_addTag">addTag</a>

                                
                                
                            </li>
                        
                            <li class="index-item method public inherited inherited">
                                <a href="#method_centerAnchorPoint">centerAnchorPoint</a>

                                
                                
                            </li>
                        
                            <li class="index-item method public deprecated inherited">
                                <a href="#method_chartToScreen">chartToScreen</a>

                                
                                
                                    <span class="flag deprecated">deprecated</span>
                                
                            </li>
                        
                            <li class="index-item method public inherited">
                                <a href="#method_countTiles">countTiles</a>

                                
                                
                            </li>
                        
                            <li class="index-item method public inherited">
                                <a href="#method_destroy">destroy</a>

                                
                                
                            </li>
                        
                            <li class="index-item method public inherited">
                                <a href="#method_fill">fill</a>

                                
                                
                            </li>
                        
                            <li class="index-item method public inherited">
                                <a href="#method_getCollidableTiles">getCollidableTiles</a>

                                
                                
                            </li>
                        
                            <li class="index-item method public inherited">
                                <a href="#method_getIndexFromCoords">getIndexFromCoords</a>

                                
                                
                            </li>
                        
                            <li class="index-item method public inherited">
                                <a href="#method_getIndexFromXY">getIndexFromXY</a>

                                
                                
                            </li>
                        
                            <li class="index-item method public inherited">
                                <a href="#method_getIndexsByType">getIndexsByType</a>

                                
                                
                            </li>
                        
                            <li class="index-item method public inherited">
                                <a href="#method_getOverlappingTiles">getOverlappingTiles</a>

                                
                                
                            </li>
                        
                            <li class="index-item method public inherited">
                                <a href="#method_getTileFromCoords">getTileFromCoords</a>

                                
                                
                            </li>
                        
                            <li class="index-item method public inherited">
                                <a href="#method_getTileFromIndex">getTileFromIndex</a>

                                
                                
                            </li>
                        
                            <li class="index-item method public inherited">
                                <a href="#method_getTileFromXY">getTileFromXY</a>

                                
                                
                            </li>
                        
                            <li class="index-item method public inherited">
                                <a href="#method_hasTag">hasTag</a>

                                
                                
                            </li>
                        
                            <li class="index-item method public inherited">
                                <a href="#method_objType">objType</a>

                                
                                
                            </li>
                        
                            <li class="index-item method public inherited">
                                <a href="#method_randomizeTiles">randomizeTiles</a>

                                
                                
                            </li>
                        
                            <li class="index-item method public inherited">
                                <a href="#method_removeTag">removeTag</a>

                                
                                
                            </li>
                        
                            <li class="index-item method public inherited">
                                <a href="#method_render">render</a>

                                
                                
                            </li>
                        
                            <li class="index-item method public inherited">
                                <a href="#method_renderGL">renderGL</a>

                                
                                
                            </li>
                        
                            <li class="index-item method public inherited">
                                <a href="#method_replaceTiles">replaceTiles</a>

                                
                                
                            </li>
                        
                            <li class="index-item method public inherited inherited">
                                <a href="#method_scaleToHeight">scaleToHeight</a>

                                
                                
                            </li>
                        
                            <li class="index-item method public inherited inherited">
                                <a href="#method_scaleToWidth">scaleToWidth</a>

                                
                                
                            </li>
                        
                            <li class="index-item method public deprecated inherited">
                                <a href="#method_screenToChart">screenToChart</a>

                                
                                
                                    <span class="flag deprecated">deprecated</span>
                                
                            </li>
                        
                            <li class="index-item method public inherited">
                                <a href="#method_setTile">setTile</a>

                                
                                
                            </li>
                        
                            <li class="index-item method public inherited">
                                <a href="#method_setTileByIndex">setTileByIndex</a>

                                
                                
                            </li>
                        
                            <li class="index-item method public inherited">
                                <a href="#method_swapTiles">swapTiles</a>

                                
                                
                            </li>
                        
                            <li class="index-item method public inherited inherited">
                                <a href="#method_update">update</a>

                                
                                
                            </li>
                        
                    </ul>
                </div>
            

            
                <div class="index-section properties">
                    <h3>Properties</h3>

                    <ul class="index-list properties extends">
                        
                            <li class="index-item property private inherited">
                                <a href="#property__active">_active</a>

                                
                                
                            </li>
                        
                            <li class="index-item property private inherited">
                                <a href="#property__alpha">_alpha</a>

                                
                                
                            </li>
                        
                            <li class="index-item property private inherited">
                                <a href="#property__cellIndex">_cellIndex</a>

                                
                                
                            </li>
                        
                            <li class="index-item property private inherited">
                                <a href="#property__clock">_clock</a>

                                
                                
                            </li>
                        
                            <li class="index-item property protected inherited">
                                <a href="#property__data">_data</a>

                                
                                
                            </li>
                        
                            <li class="index-item property private inherited">
                                <a href="#property__dirty">_dirty</a>

                                
                                
                            </li>
                        
                            <li class="index-item property private inherited">
                                <a href="#property__exists">_exists</a>

                                
                                
                            </li>
                        
                            <li class="index-item property private deprecated inherited">
                                <a href="#property__inputEnabled">_inputEnabled</a>

                                
                                
                                    <span class="flag deprecated">deprecated</span>
                                
                            </li>
                        
                            <li class="index-item property protected inherited">
                                <a href="#property__maxX">_maxX</a>

                                
                                
                            </li>
                        
                            <li class="index-item property protected inherited">
                                <a href="#property__maxY">_maxY</a>

                                
                                
                            </li>
                        
                            <li class="index-item property private inherited">
                                <a href="#property__parent">_parent</a>

                                
                                
                            </li>
                        
                            <li class="index-item property protected inherited">
                                <a href="#property__startX">_startX</a>

                                
                                
                            </li>
                        
                            <li class="index-item property protected inherited">
                                <a href="#property__startY">_startY</a>

                                
                                
                            </li>
                        
                            <li class="index-item property private inherited">
                                <a href="#property__tags">_tags</a>

                                
                                
                            </li>
                        
                            <li class="index-item property protected inherited">
                                <a href="#property__temptype">_temptype</a>

                                
                                
                            </li>
                        
                            <li class="index-item property private inherited">
                                <a href="#property__visible">_visible</a>

                                
                                
                            </li>
                        
                            <li class="index-item property private deprecated inherited">
                                <a href="#property__willRender">_willRender</a>

                                
                                
                                    <span class="flag deprecated">deprecated</span>
                                
                            </li>
                        
                            <li class="index-item property public inherited">
                                <a href="#property_active">active</a>

                                
                                
                            </li>
                        
                            <li class="index-item property public inherited">
                                <a href="#property_alpha">alpha</a>

                                
                                
                            </li>
                        
                            <li class="index-item property public inherited">
                                <a href="#property_anchorPointX">anchorPointX</a>

                                
                                
                            </li>
                        
                            <li class="index-item property public inherited">
                                <a href="#property_anchorPointY">anchorPointY</a>

                                
                                
                            </li>
                        
                            <li class="index-item property public inherited inherited">
                                <a href="#property_atlas">atlas</a>

                                
                                
                            </li>
                        
                            <li class="index-item property public deprecated inherited inherited">
                                <a href="#property_cellIndex">cellIndex</a>

                                
                                
                                    <span class="flag deprecated">deprecated</span>
                                
                            </li>
                        
                            <li class="index-item property public inherited">
                                <a href="#property_clock">clock</a>

                                
                                
                            </li>
                        
                            <li class="index-item property public inherited">
                                <a href="#property_components">components</a>

                                
                                
                            </li>
                        
                            <li class="index-item property protected inherited">
                                <a href="#property_corner1">corner1</a>

                                
                                
                            </li>
                        
                            <li class="index-item property protected inherited">
                                <a href="#property_corner2">corner2</a>

                                
                                
                            </li>
                        
                            <li class="index-item property protected inherited">
                                <a href="#property_corner3">corner3</a>

                                
                                
                            </li>
                        
                            <li class="index-item property protected inherited">
                                <a href="#property_corner4">corner4</a>

                                
                                
                            </li>
                        
                            <li class="index-item property public inherited">
                                <a href="#property_data">data</a>

                                
                                
                            </li>
                        
                            <li class="index-item property public inherited">
                                <a href="#property_dirty">dirty</a>

                                
                                
                            </li>
                        
                            <li class="index-item property public inherited">
                                <a href="#property_exists">exists</a>

                                
                                
                            </li>
                        
                            <li class="index-item property public inherited">
                                <a href="#property_game">game</a>

                                
                                
                            </li>
                        
                            <li class="index-item property public inherited inherited">
                                <a href="#property_height">height</a>

                                
                                
                            </li>
                        
                            <li class="index-item property public inherited">
                                <a href="#property_heightInPixels">heightInPixels</a>

                                
                                
                            </li>
                        
                            <li class="index-item property public inherited">
                                <a href="#property_id">id</a>

                                
                                
                            </li>
                        
                            <li class="index-item property public deprecated inherited">
                                <a href="#property_inputEnabled">inputEnabled</a>

                                
                                
                                    <span class="flag deprecated">deprecated</span>
                                
                            </li>
                        
                            <li class="index-item property public inherited">
                                <a href="#property_name">name</a>

                                
                                
                            </li>
                        
                            <li class="index-item property public inherited">
                                <a href="#property_onState">onState</a>

                                
                                
                            </li>
                        
                            <li class="index-item property public inherited">
                                <a href="#property_orientation">orientation</a>

                                
                                
                            </li>
                        
                            <li class="index-item property public inherited">
                                <a href="#property_parent">parent</a>

                                
                                
                            </li>
                        
                            <li class="index-item property public inherited">
                                <a href="#property_physics">physics</a>

                                
                                
                            </li>
                        
                            <li class="index-item property public inherited">
                                <a href="#property_properties">properties</a>

                                
                                
                            </li>
                        
                            <li class="index-item property public inherited">
                                <a href="#property_rotation">rotation</a>

                                
                                
                            </li>
                        
                            <li class="index-item property public inherited">
                                <a href="#property_rotPointX">rotPointX</a>

                                
                                
                            </li>
                        
                            <li class="index-item property public inherited">
                                <a href="#property_rotPointY">rotPointY</a>

                                
                                
                            </li>
                        
                            <li class="index-item property public inherited">
                                <a href="#property_scale">scale</a>

                                
                                
                            </li>
                        
                            <li class="index-item property public inherited">
                                <a href="#property_scaleX">scaleX</a>

                                
                                
                            </li>
                        
                            <li class="index-item property public inherited">
                                <a href="#property_scaleY">scaleY</a>

                                
                                
                            </li>
                        
                            <li class="index-item property public inherited">
                                <a href="#property_state">state</a>

                                
                                
                            </li>
                        
                            <li class="index-item property public inherited">
                                <a href="#property_tileData">tileData</a>

                                
                                
                            </li>
                        
                            <li class="index-item property public inherited">
                                <a href="#property_tileHeight">tileHeight</a>

                                
                                
                            </li>
                        
                            <li class="index-item property public inherited">
                                <a href="#property_tilemap">tilemap</a>

                                
                                
                            </li>
                        
                            <li class="index-item property public inherited">
                                <a href="#property_tileWidth">tileWidth</a>

                                
                                
                            </li>
                        
                            <li class="index-item property public inherited">
                                <a href="#property_transform">transform</a>

                                
                                
                            </li>
                        
                            <li class="index-item property public inherited">
                                <a href="#property_visible">visible</a>

                                
                                
                            </li>
                        
                            <li class="index-item property public inherited inherited">
                                <a href="#property_width">width</a>

                                
                                
                            </li>
                        
                            <li class="index-item property public inherited">
                                <a href="#property_widthInPixels">widthInPixels</a>

                                
                                
                            </li>
                        
                            <li class="index-item property public deprecated inherited">
                                <a href="#property_willRender">willRender</a>

                                
                                
                                    <span class="flag deprecated">deprecated</span>
                                
                            </li>
                        
                            <li class="index-item property public inherited">
                                <a href="#property_worldX">worldX</a>

                                
                                
                            </li>
                        
                            <li class="index-item property public inherited">
                                <a href="#property_worldY">worldY</a>

                                
                                
                            </li>
                        
                            <li class="index-item property public inherited">
                                <a href="#property_x">x</a>

                                
                                
                            </li>
                        
                            <li class="index-item property public inherited">
                                <a href="#property_y">y</a>

                                
                                
                            </li>
                        
                    </ul>
                </div>
            

            

            
        </div>

        
            <div id="methods" class="api-class-tabpanel">
                <h2 class="off-left">Methods</h2>

                
                    <div id="method__calculateBoundaries" class="method item protected">
    <h3 class="name"><code>_calculateBoundaries</code></h3>

    
        <div class="args">
            <span class="paren">(</span><ul class="args-list inline commas">
            
                <li class="arg">
                    
                        <code>camera</code>
                    
                </li>
            
                <li class="arg">
                    
                        <code>matrix</code>
                    
                </li>
            
            </ul><span class="paren">)</span>
        </div>
    

    

    

    
        <span class="flag protected">protected</span>
    

    

    

    

    

    <div class="meta">
        
            <p>Inherited from
            <a href="../classes/Kiwi.GameObjects.Tilemap.TileMapLayer.html#method__calculateBoundaries">
                Kiwi.GameObjects.Tilemap.TileMapLayer
            </a>
            
            but overwritten in
            
        
        
        <a href="../files/src_gameobjects_tilemap_TileMapLayerOrthogonal.ts.html#l138"><code>src&#x2F;gameobjects&#x2F;tilemap&#x2F;TileMapLayerOrthogonal.ts:138</code></a>
        
        </p>


        

        
    </div>

    <div class="description">
        <p>Used to calculate the position of the tilemap on the stage as well as how many tiles can fit on the screen. 
All coordinates calculated are stored as temporary properties (maxX/Y, startX/Y).</p>

    </div>

    
        <div class="params">
            <h4>Parameters:</h4>

            <ul class="params-list">
            
                <li class="param">
                    
                        <code class="param-name">camera</code>
                        <span class="type">Camera</span>
                    

                    

                    <div class="param-description">
                         
                    </div>

                    
                </li>
            
                <li class="param">
                    
                        <code class="param-name">matrix</code>
                        <span class="type">Matrix</span>
                    

                    

                    <div class="param-description">
                         
                    </div>

                    
                </li>
            
            </ul>
        </div>
    

    

    
</div>

                
                    <div id="method_addTag" class="method item public inherited">
    <h3 class="name"><code>addTag</code></h3>

    
        <div class="args">
            <span class="paren">(</span><ul class="args-list inline commas">
            
                <li class="arg">
                    
                        <code>tag</code>
                    
                </li>
            
            </ul><span class="paren">)</span>
        </div>
    

    

    

    
        <span class="flag public">public</span>
    

    

    

    

    

    <div class="meta">
        
            
                <p>Inherited from
                <a href="../classes/Kiwi.Entity.html#method_addTag">Kiwi.Entity</a>:
            
        
        
<<<<<<< HEAD
        <a href="../files/src_core_Entity.ts.html#l481"><code>src\core\Entity.ts:481</code></a>
=======
        <a href="../files/src_core_Entity.ts.html#l481"><code>src&#x2F;core&#x2F;Entity.ts:481</code></a>
>>>>>>> 1456f679
        
        </p>


        

        
            <p>Available since 1.1.0</p>
        
    </div>

    <div class="description">
        <p>Adds a new Tag to this Entity. Useful for identifying large amounts of the same type of GameObjects.
You can pass multiple strings to add multiple tags.</p>

    </div>

    
        <div class="params">
            <h4>Parameters:</h4>

            <ul class="params-list">
            
                <li class="param">
                    
                        <code class="param-name">tag</code>
                        <span class="type">String</span>
                    

                    

                    <div class="param-description">
                        <p>The tag that you would like to add to this Entity.</p>

                    </div>

                    
                </li>
            
            </ul>
        </div>
    

    

    
</div>

                
                    <div id="method_centerAnchorPoint" class="method item public inherited">
    <h3 class="name"><code>centerAnchorPoint</code></h3>

    
        <span class="paren">()</span>
    

    

    

    
        <span class="flag public">public</span>
    

    

    

    

    

    <div class="meta">
        
            <p>Inherited from
            <a href="../classes/Kiwi.Entity.html#method_centerAnchorPoint">
                Kiwi.Entity
            </a>
            
            but overwritten in
            
        
        
        <a href="../files/src_gameobjects_tilemap_TileMapLayer.ts.html#l205"><code>src&#x2F;gameobjects&#x2F;tilemap&#x2F;TileMapLayer.ts:205</code></a>
        
        </p>


        

        
    </div>

    <div class="description">
        <p>Centers the anchor point to the middle of the width/height of the tilemap.</p>

    </div>

    

    

    
</div>

                
                    <div id="method_chartToScreen" class="method item public deprecated inherited">
    <h3 class="name"><code>chartToScreen</code></h3>

    
        <div class="args">
            <span class="paren">(</span><ul class="args-list inline commas">
            
                <li class="arg">
                    
                        <code>chartPt</code>
                    
                </li>
            
                <li class="arg">
                    
                        <code class="optional">[tileW]</code>
                    
                </li>
            
                <li class="arg">
                    
                        <code class="optional">[tileH]</code>
                    
                </li>
            
            </ul><span class="paren">)</span>
        </div>
    

    
        <span class="returns-inline">
            <span class="type">Object</span>
        </span>
    

    
        <span class="flag deprecated">deprecated</span>
    

    
        <span class="flag public">public</span>
    

    

    

    

    

    <div class="meta">
        
            
                <p>Inherited from
                <a href="../classes/Kiwi.GameObjects.Tilemap.TileMapLayer.html#method_chartToScreen">Kiwi.GameObjects.Tilemap.TileMapLayer</a>:
            
        
        
        <a href="../files/src_gameobjects_tilemap_TileMapLayer.ts.html#l732"><code>src&#x2F;gameobjects&#x2F;tilemap&#x2F;TileMapLayer.ts:732</code></a>
        
        </p>


        

        
            <p>Available since 1.3.0</p>
        
    </div>

    <div class="description">
        <p>Deprecated on the TileMapLayer class since it is for &#39;Isometric&#39; maps only.</p>

    </div>

    
        <div class="params">
            <h4>Parameters:</h4>

            <ul class="params-list">
            
                <li class="param">
                    
                        <code class="param-name">chartPt</code>
                        <span class="type">Any</span>
                    

                    

                    <div class="param-description">
                        <p>A Object containing x/y properties of the tile.</p>

                    </div>

                    
                </li>
            
                <li class="param">
                    
                        <code class="param-name optional">[tileW]</code>
                        <span class="type">Number</span>
                        <span class="flag optional" title="This parameter is optional.">optional</span>
                    

                    

                    <div class="param-description">
                        <p>The width of the tile</p>

                    </div>

                    
                </li>
            
                <li class="param">
                    
                        <code class="param-name optional">[tileH]</code>
                        <span class="type">Number</span>
                        <span class="flag optional" title="This parameter is optional.">optional</span>
                    

                    

                    <div class="param-description">
                        <p>The height of the tile</p>

                    </div>

                    
                </li>
            
            </ul>
        </div>
    

    
        <div class="returns">
            <h4>Returns:</h4>

            <div class="returns-description">
                
                    
                        <span class="type">Object</span>:
                    
                    <p>With x/y properties of the location of the map onscreen.</p>

                
            </div>
        </div>
    

    
</div>

                
                    <div id="method_countTiles" class="method item public inherited">
    <h3 class="name"><code>countTiles</code></h3>

    
        <div class="args">
            <span class="paren">(</span><ul class="args-list inline commas">
            
                <li class="arg">
                    
                        <code class="optional">[type]</code>
                    
                </li>
            
            </ul><span class="paren">)</span>
        </div>
    

    
        <span class="returns-inline">
            <span class="type">Number</span>
        </span>
    

    

    
        <span class="flag public">public</span>
    

    

    

    

    

    <div class="meta">
        
            
                <p>Inherited from
                <a href="../classes/Kiwi.GameObjects.Tilemap.TileMapLayer.html#method_countTiles">Kiwi.GameObjects.Tilemap.TileMapLayer</a>:
            
        
        
        <a href="../files/src_gameobjects_tilemap_TileMapLayer.ts.html#l249"><code>src&#x2F;gameobjects&#x2F;tilemap&#x2F;TileMapLayer.ts:249</code></a>
        
        </p>


        

        
    </div>

    <div class="description">
        <p>Returns the total number of tiles. Either for a particular type if passed, otherwise of any type if not passed.</p>

    </div>

    
        <div class="params">
            <h4>Parameters:</h4>

            <ul class="params-list">
            
                <li class="param">
                    
                        <code class="param-name optional">[type]</code>
                        <span class="type">Number</span>
                        <span class="flag optional" title="This parameter is optional.">optional</span>
                    

                    

                    <div class="param-description">
                        <p>The type of tile you want to count.</p>

                    </div>

                    
                </li>
            
            </ul>
        </div>
    

    
        <div class="returns">
            <h4>Returns:</h4>

            <div class="returns-description">
                
                    
                        <span class="type">Number</span>:
                    
                    <p>The number of tiles on this layer.</p>

                
            </div>
        </div>
    

    
</div>

                
                    <div id="method_destroy" class="method item public inherited">
    <h3 class="name"><code>destroy</code></h3>

    
        <div class="args">
            <span class="paren">(</span><ul class="args-list inline commas">
            
                <li class="arg">
                    
                        <code class="optional">[immediate=false]</code>
                    
                </li>
            
            </ul><span class="paren">)</span>
        </div>
    

    

    

    
        <span class="flag public">public</span>
    

    

    

    

    

    <div class="meta">
        
            
                <p>Inherited from
                <a href="../classes/Kiwi.Entity.html#method_destroy">Kiwi.Entity</a>:
            
        
        
<<<<<<< HEAD
        <a href="../files/src_core_Entity.ts.html#l703"><code>src\core\Entity.ts:703</code></a>
=======
        <a href="../files/src_core_Entity.ts.html#l703"><code>src&#x2F;core&#x2F;Entity.ts:703</code></a>
>>>>>>> 1456f679
        
        </p>


        

        
    </div>

    <div class="description">
        <p>Used to completely destroy this entity and of its components.
Used for garbage collection and developers can also use it as needed.
It is more reliable to use &quot;exists = false&quot;, as this will ensure
that &quot;destroy&quot; is called at a convenient time.</p>

    </div>

    
        <div class="params">
            <h4>Parameters:</h4>

            <ul class="params-list">
            
                <li class="param">
                    
                        <code class="param-name optional">[immediate=false]</code>
                        <span class="type">Boolean</span>
                        <span class="flag optional" title="This parameter is optional.">optional</span>
                    

                    

                    <div class="param-description">
                        <p>If the object should be immediately removed or if it should be removed at the end of the next update loop.</p>

                    </div>

                    
                </li>
            
            </ul>
        </div>
    

    

    
</div>

                
                    <div id="method_fill" class="method item public inherited">
    <h3 class="name"><code>fill</code></h3>

    
        <div class="args">
            <span class="paren">(</span><ul class="args-list inline commas">
            
                <li class="arg">
                    
                        <code>type</code>
                    
                </li>
            
                <li class="arg">
                    
                        <code class="optional">[x=0]</code>
                    
                </li>
            
                <li class="arg">
                    
                        <code class="optional">[y=0]</code>
                    
                </li>
            
                <li class="arg">
                    
                        <code class="optional">[width=this.width]</code>
                    
                </li>
            
                <li class="arg">
                    
                        <code class="optional">[height=this.height]</code>
                    
                </li>
            
            </ul><span class="paren">)</span>
        </div>
    

    

    

    
        <span class="flag public">public</span>
    

    

    

    

    

    <div class="meta">
        
            
                <p>Inherited from
                <a href="../classes/Kiwi.GameObjects.Tilemap.TileMapLayer.html#method_fill">Kiwi.GameObjects.Tilemap.TileMapLayer</a>:
            
        
        
        <a href="../files/src_gameobjects_tilemap_TileMapLayer.ts.html#l452"><code>src&#x2F;gameobjects&#x2F;tilemap&#x2F;TileMapLayer.ts:452</code></a>
        
        </p>


        

        
    </div>

    <div class="description">
        <p>Makes all of the tiles in the area specified a single type that is passed.</p>

    </div>

    
        <div class="params">
            <h4>Parameters:</h4>

            <ul class="params-list">
            
                <li class="param">
                    
                        <code class="param-name">type</code>
                        <span class="type">Number</span>
                    

                    

                    <div class="param-description">
                        <p>The type of tile you want to fill in the area with.</p>

                    </div>

                    
                </li>
            
                <li class="param">
                    
                        <code class="param-name optional">[x=0]</code>
                        <span class="type">Number</span>
                        <span class="flag optional" title="This parameter is optional.">optional</span>
                    

                    

                    <div class="param-description">
                        <p>The starting tile on the x axis to fill.</p>

                    </div>

                    
                </li>
            
                <li class="param">
                    
                        <code class="param-name optional">[y=0]</code>
                        <span class="type">Number</span>
                        <span class="flag optional" title="This parameter is optional.">optional</span>
                    

                    

                    <div class="param-description">
                        <p>The starting tile on the y axis to fill.</p>

                    </div>

                    
                </li>
            
                <li class="param">
                    
                        <code class="param-name optional">[width=this.width]</code>
                        <span class="type">Number</span>
                        <span class="flag optional" title="This parameter is optional.">optional</span>
                    

                    

                    <div class="param-description">
                        <p>How far across you want to go.</p>

                    </div>

                    
                </li>
            
                <li class="param">
                    
                        <code class="param-name optional">[height=this.height]</code>
                        <span class="type">Number</span>
                        <span class="flag optional" title="This parameter is optional.">optional</span>
                    

                    

                    <div class="param-description">
                        <p>How far down you want to go.</p>

                    </div>

                    
                </li>
            
            </ul>
        </div>
    

    

    
</div>

                
                    <div id="method_getCollidableTiles" class="method item public inherited">
    <h3 class="name"><code>getCollidableTiles</code></h3>

    
        <div class="args">
            <span class="paren">(</span><ul class="args-list inline commas">
            
                <li class="arg">
                    
                        <code class="optional">[x=0]</code>
                    
                </li>
            
                <li class="arg">
                    
                        <code class="optional">[y=0]</code>
                    
                </li>
            
                <li class="arg">
                    
                        <code class="optional">[width=widthOfMap]</code>
                    
                </li>
            
                <li class="arg">
                    
                        <code class="optional">[height=heightOfmap]</code>
                    
                </li>
            
                <li class="arg">
                    
                        <code class="optional">[collisionType=ANY]</code>
                    
                </li>
            
            </ul><span class="paren">)</span>
        </div>
    

    
        <span class="returns-inline">
            <span class="type">Object</span>
        </span>
    

    

    
        <span class="flag public">public</span>
    

    

    

    

    

    <div class="meta">
        
            
                <p>Inherited from
                <a href="../classes/Kiwi.GameObjects.Tilemap.TileMapLayer.html#method_getCollidableTiles">Kiwi.GameObjects.Tilemap.TileMapLayer</a>:
            
        
        
        <a href="../files/src_gameobjects_tilemap_TileMapLayer.ts.html#l547"><code>src&#x2F;gameobjects&#x2F;tilemap&#x2F;TileMapLayer.ts:547</code></a>
        
        </p>


        

        
    </div>

    <div class="description">
        <p>Returns the tiles which can collide with other objects (on ANY side unless otherwise specified) within an area provided.
By default the area is the whole tilemap.</p>

    </div>

    
        <div class="params">
            <h4>Parameters:</h4>

            <ul class="params-list">
            
                <li class="param">
                    
                        <code class="param-name optional">[x=0]</code>
                        <span class="type">Number</span>
                        <span class="flag optional" title="This parameter is optional.">optional</span>
                    

                    

                    <div class="param-description">
                        <p>The x coordinate of the first tile to check.</p>

                    </div>

                    
                </li>
            
                <li class="param">
                    
                        <code class="param-name optional">[y=0]</code>
                        <span class="type">Number</span>
                        <span class="flag optional" title="This parameter is optional.">optional</span>
                    

                    

                    <div class="param-description">
                        <p>The y coordinate of the first tile to check.</p>

                    </div>

                    
                </li>
            
                <li class="param">
                    
                        <code class="param-name optional">[width=widthOfMap]</code>
                        <span class="type">Number</span>
                        <span class="flag optional" title="This parameter is optional.">optional</span>
                    

                    

                    <div class="param-description">
                        <p>The width from the x coordinate.</p>

                    </div>

                    
                </li>
            
                <li class="param">
                    
                        <code class="param-name optional">[height=heightOfmap]</code>
                        <span class="type">Number</span>
                        <span class="flag optional" title="This parameter is optional.">optional</span>
                    

                    

                    <div class="param-description">
                        <p>The height from the y coordinate.</p>

                    </div>

                    
                </li>
            
                <li class="param">
                    
                        <code class="param-name optional">[collisionType=ANY]</code>
                        <span class="type">Number</span>
                        <span class="flag optional" title="This parameter is optional.">optional</span>
                    

                    

                    <div class="param-description">
                        <p>The type of collidable tiles that should be return. By default ANY type of collidable tiles will be returned.</p>

                    </div>

                    
                </li>
            
            </ul>
        </div>
    

    
        <div class="returns">
            <h4>Returns:</h4>

            <div class="returns-description">
                
                    
                        <span class="type">Object</span>:
                    
                    <p>Returns an Array of Objects containing information about the tiles which were found. Index/X/Y information is contained within each Object.</p>

                
            </div>
        </div>
    

    
</div>

                
                    <div id="method_getIndexFromCoords" class="method item public">
    <h3 class="name"><code>getIndexFromCoords</code></h3>

    
        <div class="args">
            <span class="paren">(</span><ul class="args-list inline commas">
            
                <li class="arg">
                    
                        <code>x</code>
                    
                </li>
            
                <li class="arg">
                    
                        <code>y</code>
                    
                </li>
            
            </ul><span class="paren">)</span>
        </div>
    

    
        <span class="returns-inline">
            <span class="type">Number</span>
        </span>
    

    

    
        <span class="flag public">public</span>
    

    

    

    

    

    <div class="meta">
        
            <p>Inherited from
            <a href="../classes/Kiwi.GameObjects.Tilemap.TileMapLayer.html#method_getIndexFromCoords">
                Kiwi.GameObjects.Tilemap.TileMapLayer
            </a>
            
            but overwritten in
            
        
        
        <a href="../files/src_gameobjects_tilemap_TileMapLayerOrthogonal.ts.html#l60"><code>src&#x2F;gameobjects&#x2F;tilemap&#x2F;TileMapLayerOrthogonal.ts:60</code></a>
        
        </p>


        

        
    </div>

    <div class="description">
        <p>Returns the index of the tile based on the x and y pixel coordinates that are passed. 
If no tile is a the coordinates given then -1 is returned instead.
Coordinates are in pixels not tiles and use the world coordinates of the tilemap.</p>

    </div>

    
        <div class="params">
            <h4>Parameters:</h4>

            <ul class="params-list">
            
                <li class="param">
                    
                        <code class="param-name">x</code>
                        <span class="type">Number</span>
                    

                    

                    <div class="param-description">
                        <p>The x coordinate of the Tile you would like to retrieve.</p>

                    </div>

                    
                </li>
            
                <li class="param">
                    
                        <code class="param-name">y</code>
                        <span class="type">Number</span>
                    

                    

                    <div class="param-description">
                        <p>The y coordinate of the Tile you would like to retrieve.</p>

                    </div>

                    
                </li>
            
            </ul>
        </div>
    

    
        <div class="returns">
            <h4>Returns:</h4>

            <div class="returns-description">
                
                    
                        <span class="type">Number</span>:
                    
                    <p>Either the index of the tile retrieved or -1 if none was found.</p>

                
            </div>
        </div>
    

    
</div>

                
                    <div id="method_getIndexFromXY" class="method item public inherited">
    <h3 class="name"><code>getIndexFromXY</code></h3>

    
        <div class="args">
            <span class="paren">(</span><ul class="args-list inline commas">
            
                <li class="arg">
                    
                        <code>x</code>
                    
                </li>
            
                <li class="arg">
                    
                        <code>y</code>
                    
                </li>
            
            </ul><span class="paren">)</span>
        </div>
    

    
        <span class="returns-inline">
            <span class="type">Number</span>
        </span>
    

    

    
        <span class="flag public">public</span>
    

    

    

    

    

    <div class="meta">
        
            
                <p>Inherited from
                <a href="../classes/Kiwi.GameObjects.Tilemap.TileMapLayer.html#method_getIndexFromXY">Kiwi.GameObjects.Tilemap.TileMapLayer</a>:
            
        
        
        <a href="../files/src_gameobjects_tilemap_TileMapLayer.ts.html#l285"><code>src&#x2F;gameobjects&#x2F;tilemap&#x2F;TileMapLayer.ts:285</code></a>
        
        </p>


        

        
    </div>

    <div class="description">
        <p>Returns the index of the tile based on the x and y coordinates of the tile passed. 
If no tile is a the coordinates given then -1 is returned instead.
Coordinates are in tiles not pixels.</p>

    </div>

    
        <div class="params">
            <h4>Parameters:</h4>

            <ul class="params-list">
            
                <li class="param">
                    
                        <code class="param-name">x</code>
                        <span class="type">Number</span>
                    

                    

                    <div class="param-description">
                        <p>The x coordinate of the Tile you would like to retrieve.</p>

                    </div>

                    
                </li>
            
                <li class="param">
                    
                        <code class="param-name">y</code>
                        <span class="type">Number</span>
                    

                    

                    <div class="param-description">
                        <p>The y coordinate of the Tile you would like to retrieve.</p>

                    </div>

                    
                </li>
            
            </ul>
        </div>
    

    
        <div class="returns">
            <h4>Returns:</h4>

            <div class="returns-description">
                
                    
                        <span class="type">Number</span>:
                    
                    <p>Either the index of the tile retrieved or -1 if none was found.</p>

                
            </div>
        </div>
    

    
</div>

                
                    <div id="method_getIndexsByType" class="method item public inherited">
    <h3 class="name"><code>getIndexsByType</code></h3>

    
        <div class="args">
            <span class="paren">(</span><ul class="args-list inline commas">
            
                <li class="arg">
                    
                        <code>type</code>
                    
                </li>
            
            </ul><span class="paren">)</span>
        </div>
    

    
        <span class="returns-inline">
            <span class="type">Number</span>
        </span>
    

    

    
        <span class="flag public">public</span>
    

    

    

    

    

    <div class="meta">
        
            
                <p>Inherited from
                <a href="../classes/Kiwi.GameObjects.Tilemap.TileMapLayer.html#method_getIndexsByType">Kiwi.GameObjects.Tilemap.TileMapLayer</a>:
            
        
        
        <a href="../files/src_gameobjects_tilemap_TileMapLayer.ts.html#l318"><code>src&#x2F;gameobjects&#x2F;tilemap&#x2F;TileMapLayer.ts:318</code></a>
        
        </p>


        

        
    </div>

    <div class="description">
        <p>Returns the indexes of every tile of a type you pass.</p>

    </div>

    
        <div class="params">
            <h4>Parameters:</h4>

            <ul class="params-list">
            
                <li class="param">
                    
                        <code class="param-name">type</code>
                        <span class="type">Number</span>
                    

                    

                    <div class="param-description">
                         
                    </div>

                    
                </li>
            
            </ul>
        </div>
    

    
        <div class="returns">
            <h4>Returns:</h4>

            <div class="returns-description">
                
                    
                        <span class="type">Number</span>:
                    
                
            </div>
        </div>
    

    
</div>

                
                    <div id="method_getOverlappingTiles" class="method item public">
    <h3 class="name"><code>getOverlappingTiles</code></h3>

    
        <div class="args">
            <span class="paren">(</span><ul class="args-list inline commas">
            
                <li class="arg">
                    
                        <code>entity</code>
                    
                </li>
            
                <li class="arg">
                    
                        <code class="optional">[collisionType=ANY]</code>
                    
                </li>
            
            </ul><span class="paren">)</span>
        </div>
    

    
        <span class="returns-inline">
            <span class="type">Object</span>
        </span>
    

    

    
        <span class="flag public">public</span>
    

    

    

    

    

    <div class="meta">
        
            <p>Inherited from
            <a href="../classes/Kiwi.GameObjects.Tilemap.TileMapLayer.html#method_getOverlappingTiles">
                Kiwi.GameObjects.Tilemap.TileMapLayer
            </a>
            
            but overwritten in
            
        
        
        <a href="../files/src_gameobjects_tilemap_TileMapLayerOrthogonal.ts.html#l85"><code>src&#x2F;gameobjects&#x2F;tilemap&#x2F;TileMapLayerOrthogonal.ts:85</code></a>
        
        </p>


        

        
    </div>

    <div class="description">
        <p>Returns the tiles which overlap with a provided entities hitbox component. 
Only collidable tiles on ANY side will be returned unless you pass a particular side.</p>

    </div>

    
        <div class="params">
            <h4>Parameters:</h4>

            <ul class="params-list">
            
                <li class="param">
                    
                        <code class="param-name">entity</code>
                        <span class="type"><a href="../classes/Kiwi.Entity.html" class="crosslink">Kiwi.Entity</a></span>
                    

                    

                    <div class="param-description">
                        <p>The entity you would like to check for the overlap.</p>

                    </div>

                    
                </li>
            
                <li class="param">
                    
                        <code class="param-name optional">[collisionType=ANY]</code>
                        <span class="type">Number</span>
                        <span class="flag optional" title="This parameter is optional.">optional</span>
                    

                    

                    <div class="param-description">
                        <p>The particular type of collidable tiles which you would like to check for.</p>

                    </div>

                    
                </li>
            
            </ul>
        </div>
    

    
        <div class="returns">
            <h4>Returns:</h4>

            <div class="returns-description">
                
                    
                        <span class="type">Object</span>:
                    
                    <p>Returns an Array of Objects containing information about the tiles which were found. Index/X/Y information is contained within each Object.</p>

                
            </div>
        </div>
    

    
</div>

                
                    <div id="method_getTileFromCoords" class="method item public inherited">
    <h3 class="name"><code>getTileFromCoords</code></h3>

    
        <div class="args">
            <span class="paren">(</span><ul class="args-list inline commas">
            
                <li class="arg">
                    
                        <code>x</code>
                    
                </li>
            
                <li class="arg">
                    
                        <code>y</code>
                    
                </li>
            
            </ul><span class="paren">)</span>
        </div>
    

    
        <span class="returns-inline">
            <span class="type"><a href="../classes/Kiwi.GameObjects.Tilemap.TileType.html" class="crosslink">Kiwi.GameObjects.Tilemap.TileType</a></span>
        </span>
    

    

    
        <span class="flag public">public</span>
    

    

    

    

    

    <div class="meta">
        
            
                <p>Inherited from
                <a href="../classes/Kiwi.GameObjects.Tilemap.TileMapLayer.html#method_getTileFromCoords">Kiwi.GameObjects.Tilemap.TileMapLayer</a>:
            
        
        
        <a href="../files/src_gameobjects_tilemap_TileMapLayer.ts.html#l363"><code>src&#x2F;gameobjects&#x2F;tilemap&#x2F;TileMapLayer.ts:363</code></a>
        
        </p>


        

        
    </div>

    <div class="description">
        <p>Returns the TileType for a tile that is at a particular coordinate passed. 
If no tile is found then null is returned instead.
Coordinates passed are in pixels and use the world coordinates of the tilemap.</p>

    </div>

    
        <div class="params">
            <h4>Parameters:</h4>

            <ul class="params-list">
            
                <li class="param">
                    
                        <code class="param-name">x</code>
                        <span class="type">Number</span>
                    

                    

                    <div class="param-description">
                         
                    </div>

                    
                </li>
            
                <li class="param">
                    
                        <code class="param-name">y</code>
                        <span class="type">Number</span>
                    

                    

                    <div class="param-description">
                         
                    </div>

                    
                </li>
            
            </ul>
        </div>
    

    
        <div class="returns">
            <h4>Returns:</h4>

            <div class="returns-description">
                
                    
                        <span class="type"><a href="../classes/Kiwi.GameObjects.Tilemap.TileType.html" class="crosslink">Kiwi.GameObjects.Tilemap.TileType</a></span>:
                    
                
            </div>
        </div>
    

    
</div>

                
                    <div id="method_getTileFromIndex" class="method item public inherited">
    <h3 class="name"><code>getTileFromIndex</code></h3>

    
        <div class="args">
            <span class="paren">(</span><ul class="args-list inline commas">
            
                <li class="arg">
                    
                        <code>index</code>
                    
                </li>
            
            </ul><span class="paren">)</span>
        </div>
    

    
        <span class="returns-inline">
            <span class="type"><a href="../classes/Kiwi.GameObjects.Tilemap.TileType.html" class="crosslink">Kiwi.GameObjects.Tilemap.TileType</a></span>
        </span>
    

    

    
        <span class="flag public">public</span>
    

    

    

    

    

    <div class="meta">
        
            
                <p>Inherited from
                <a href="../classes/Kiwi.GameObjects.Tilemap.TileMapLayer.html#method_getTileFromIndex">Kiwi.GameObjects.Tilemap.TileMapLayer</a>:
            
        
        
        <a href="../files/src_gameobjects_tilemap_TileMapLayer.ts.html#l333"><code>src&#x2F;gameobjects&#x2F;tilemap&#x2F;TileMapLayer.ts:333</code></a>
        
        </p>


        

        
    </div>

    <div class="description">
        <p>Returns the TileType of a tile by an index passed.
Thanks to @rydairegames</p>

    </div>

    
        <div class="params">
            <h4>Parameters:</h4>

            <ul class="params-list">
            
                <li class="param">
                    
                        <code class="param-name">index</code>
                        <span class="type">Number</span>
                    

                    

                    <div class="param-description">
                         
                    </div>

                    
                </li>
            
            </ul>
        </div>
    

    
        <div class="returns">
            <h4>Returns:</h4>

            <div class="returns-description">
                
                    
                        <span class="type"><a href="../classes/Kiwi.GameObjects.Tilemap.TileType.html" class="crosslink">Kiwi.GameObjects.Tilemap.TileType</a></span>:
                    
                
            </div>
        </div>
    

    
</div>

                
                    <div id="method_getTileFromXY" class="method item public inherited">
    <h3 class="name"><code>getTileFromXY</code></h3>

    
        <div class="args">
            <span class="paren">(</span><ul class="args-list inline commas">
            
                <li class="arg">
                    
                        <code>x</code>
                    
                </li>
            
                <li class="arg">
                    
                        <code>y</code>
                    
                </li>
            
            </ul><span class="paren">)</span>
        </div>
    

    
        <span class="returns-inline">
            <span class="type"><a href="../classes/Kiwi.GameObjects.Tilemap.TileType.html" class="crosslink">Kiwi.GameObjects.Tilemap.TileType</a></span>
        </span>
    

    

    
        <span class="flag public">public</span>
    

    

    

    

    

    <div class="meta">
        
            
                <p>Inherited from
                <a href="../classes/Kiwi.GameObjects.Tilemap.TileMapLayer.html#method_getTileFromXY">Kiwi.GameObjects.Tilemap.TileMapLayer</a>:
            
        
        
        <a href="../files/src_gameobjects_tilemap_TileMapLayer.ts.html#l303"><code>src&#x2F;gameobjects&#x2F;tilemap&#x2F;TileMapLayer.ts:303</code></a>
        
        </p>


        

        
    </div>

    <div class="description">
        <p>Returns the TileType for a tile that is at a particular set of coordinates passed. 
If no tile is found the null is returned instead.
Coordinates passed are in tiles.</p>

    </div>

    
        <div class="params">
            <h4>Parameters:</h4>

            <ul class="params-list">
            
                <li class="param">
                    
                        <code class="param-name">x</code>
                        <span class="type">Number</span>
                    

                    

                    <div class="param-description">
                         
                    </div>

                    
                </li>
            
                <li class="param">
                    
                        <code class="param-name">y</code>
                        <span class="type">Number</span>
                    

                    

                    <div class="param-description">
                         
                    </div>

                    
                </li>
            
            </ul>
        </div>
    

    
        <div class="returns">
            <h4>Returns:</h4>

            <div class="returns-description">
                
                    
                        <span class="type"><a href="../classes/Kiwi.GameObjects.Tilemap.TileType.html" class="crosslink">Kiwi.GameObjects.Tilemap.TileType</a></span>:
                    
                
            </div>
        </div>
    

    
</div>

                
                    <div id="method_hasTag" class="method item public inherited">
    <h3 class="name"><code>hasTag</code></h3>

    
        <div class="args">
            <span class="paren">(</span><ul class="args-list inline commas">
            
                <li class="arg">
                    
                        <code>tag</code>
                    
                </li>
            
            </ul><span class="paren">)</span>
        </div>
    

    
        <span class="returns-inline">
            <span class="type">Boolean</span>
        </span>
    

    

    
        <span class="flag public">public</span>
    

    

    

    

    

    <div class="meta">
        
            
                <p>Inherited from
                <a href="../classes/Kiwi.Entity.html#method_hasTag">Kiwi.Entity</a>:
            
        
        
<<<<<<< HEAD
        <a href="../files/src_core_Entity.ts.html#l516"><code>src\core\Entity.ts:516</code></a>
=======
        <a href="../files/src_core_Entity.ts.html#l516"><code>src&#x2F;core&#x2F;Entity.ts:516</code></a>
>>>>>>> 1456f679
        
        </p>


        

        
            <p>Available since 1.1.0</p>
        
    </div>

    <div class="description">
        <p>Checks to see if this Entity has a Tag based upon a string which you pass.</p>

    </div>

    
        <div class="params">
            <h4>Parameters:</h4>

            <ul class="params-list">
            
                <li class="param">
                    
                        <code class="param-name">tag</code>
                        <span class="type">String</span>
                    

                    

                    <div class="param-description">
                        
                    </div>

                    
                </li>
            
            </ul>
        </div>
    

    
        <div class="returns">
            <h4>Returns:</h4>

            <div class="returns-description">
                
                    
                        <span class="type">Boolean</span>:
                    
                
            </div>
        </div>
    

    
</div>

                
                    <div id="method_objType" class="method item public">
    <h3 class="name"><code>objType</code></h3>

    
        <span class="paren">()</span>
    

    
        <span class="returns-inline">
            <span class="type">String</span>
        </span>
    

    

    
        <span class="flag public">public</span>
    

    

    

    

    

    <div class="meta">
        
            <p>Inherited from
            <a href="../classes/Kiwi.Entity.html#method_objType">
                Kiwi.Entity
            </a>
            
            but overwritten in
            
        
        
        <a href="../files/src_gameobjects_tilemap_TileMapLayerOrthogonal.ts.html#l40"><code>src&#x2F;gameobjects&#x2F;tilemap&#x2F;TileMapLayerOrthogonal.ts:40</code></a>
        
        </p>


        

        
    </div>

    <div class="description">
        <p>The type of object that it is.</p>

    </div>

    

    
        <div class="returns">
            <h4>Returns:</h4>

            <div class="returns-description">
                
                    
                        <span class="type">String</span>:
                    
                    <p>&quot;TileMapLayer&quot;</p>

                
            </div>
        </div>
    

    
</div>

                
                    <div id="method_randomizeTiles" class="method item public inherited">
    <h3 class="name"><code>randomizeTiles</code></h3>

    
        <div class="args">
            <span class="paren">(</span><ul class="args-list inline commas">
            
                <li class="arg">
                    
                        <code class="optional">[types]</code>
                    
                </li>
            
                <li class="arg">
                    
                        <code class="optional">[x=0]</code>
                    
                </li>
            
                <li class="arg">
                    
                        <code class="optional">[y=0]</code>
                    
                </li>
            
                <li class="arg">
                    
                        <code class="optional">[width=this.width]</code>
                    
                </li>
            
                <li class="arg">
                    
                        <code class="optional">[height=this.height]</code>
                    
                </li>
            
            </ul><span class="paren">)</span>
        </div>
    

    

    

    
        <span class="flag public">public</span>
    

    

    

    

    

    <div class="meta">
        
            
                <p>Inherited from
                <a href="../classes/Kiwi.GameObjects.Tilemap.TileMapLayer.html#method_randomizeTiles">Kiwi.GameObjects.Tilemap.TileMapLayer</a>:
            
        
        
        <a href="../files/src_gameobjects_tilemap_TileMapLayer.ts.html#l420"><code>src&#x2F;gameobjects&#x2F;tilemap&#x2F;TileMapLayer.ts:420</code></a>
        
        </p>


        

        
    </div>

    <div class="description">
        <p>Randomizes the types of tiles used in an area of the layer. You can choose which types of tiles to use, and the area.
Default tile types used are everyone avaiable.</p>

    </div>

    
        <div class="params">
            <h4>Parameters:</h4>

            <ul class="params-list">
            
                <li class="param">
                    
                        <code class="param-name optional">[types]</code>
                        <span class="type">Number</span>
                        <span class="flag optional" title="This parameter is optional.">optional</span>
                    

                    

                    <div class="param-description">
                        <p>A list of TileTypes that can be used. Default is every tiletype on the TileMap.</p>

                    </div>

                    
                </li>
            
                <li class="param">
                    
                        <code class="param-name optional">[x=0]</code>
                        <span class="type">Number</span>
                        <span class="flag optional" title="This parameter is optional.">optional</span>
                    

                    

                    <div class="param-description">
                        <p>The starting tile on the x axis to fill.</p>

                    </div>

                    
                </li>
            
                <li class="param">
                    
                        <code class="param-name optional">[y=0]</code>
                        <span class="type">Number</span>
                        <span class="flag optional" title="This parameter is optional.">optional</span>
                    

                    

                    <div class="param-description">
                        <p>The starting tile on the y axis to fill.</p>

                    </div>

                    
                </li>
            
                <li class="param">
                    
                        <code class="param-name optional">[width=this.width]</code>
                        <span class="type">Number</span>
                        <span class="flag optional" title="This parameter is optional.">optional</span>
                    

                    

                    <div class="param-description">
                        <p>How far across you want to go.</p>

                    </div>

                    
                </li>
            
                <li class="param">
                    
                        <code class="param-name optional">[height=this.height]</code>
                        <span class="type">Number</span>
                        <span class="flag optional" title="This parameter is optional.">optional</span>
                    

                    

                    <div class="param-description">
                        <p>How far down you want to go.</p>

                    </div>

                    
                </li>
            
            </ul>
        </div>
    

    

    
</div>

                
                    <div id="method_removeTag" class="method item public inherited">
    <h3 class="name"><code>removeTag</code></h3>

    
        <div class="args">
            <span class="paren">(</span><ul class="args-list inline commas">
            
                <li class="arg">
                    
                        <code>tag</code>
                    
                </li>
            
            </ul><span class="paren">)</span>
        </div>
    

    

    

    
        <span class="flag public">public</span>
    

    

    

    

    

    <div class="meta">
        
            
                <p>Inherited from
                <a href="../classes/Kiwi.Entity.html#method_removeTag">Kiwi.Entity</a>:
            
        
        
<<<<<<< HEAD
        <a href="../files/src_core_Entity.ts.html#l500"><code>src\core\Entity.ts:500</code></a>
=======
        <a href="../files/src_core_Entity.ts.html#l500"><code>src&#x2F;core&#x2F;Entity.ts:500</code></a>
>>>>>>> 1456f679
        
        </p>


        

        
            <p>Available since 1.1.0</p>
        
    </div>

    <div class="description">
        <p>Removes a Tag from this Entity.</p>

    </div>

    
        <div class="params">
            <h4>Parameters:</h4>

            <ul class="params-list">
            
                <li class="param">
                    
                        <code class="param-name">tag</code>
                        <span class="type">String</span>
                    

                    

                    <div class="param-description">
                        <p>The tag that you would like to remove from this Entity.</p>

                    </div>

                    
                </li>
            
            </ul>
        </div>
    

    

    
</div>

                
                    <div id="method_render" class="method item public">
    <h3 class="name"><code>render</code></h3>

    
        <div class="args">
            <span class="paren">(</span><ul class="args-list inline commas">
            
                <li class="arg">
                    
                        <code>camera</code>
                    
                </li>
            
            </ul><span class="paren">)</span>
        </div>
    

    

    

    
        <span class="flag public">public</span>
    

    

    

    

    

    <div class="meta">
        
            <p>Inherited from
            <a href="../classes/Kiwi.Entity.html#method_render">
                Kiwi.Entity
            </a>
            
            but overwritten in
            
        
        
        <a href="../files/src_gameobjects_tilemap_TileMapLayerOrthogonal.ts.html#l193"><code>src&#x2F;gameobjects&#x2F;tilemap&#x2F;TileMapLayerOrthogonal.ts:193</code></a>
        
        </p>


        

        
    </div>

    <div class="description">
        <p>The render loop which is used when using the Canvas renderer.</p>

    </div>

    
        <div class="params">
            <h4>Parameters:</h4>

            <ul class="params-list">
            
                <li class="param">
                    
                        <code class="param-name">camera</code>
                        <span class="type">Camera</span>
                    

                    

                    <div class="param-description">
                         
                    </div>

                    
                </li>
            
            </ul>
        </div>
    

    

    
</div>

                
                    <div id="method_renderGL" class="method item public inherited">
    <h3 class="name"><code>renderGL</code></h3>

    
        <div class="args">
            <span class="paren">(</span><ul class="args-list inline commas">
            
                <li class="arg">
                    
                        <code>camera</code>
                    
                </li>
            
                <li class="arg">
                    
                        <code>gl</code>
                    
                </li>
            
                <li class="arg">
                    
                        <code class="optional">[params=null]</code>
                    
                </li>
            
            </ul><span class="paren">)</span>
        </div>
    

    

    

    
        <span class="flag public">public</span>
    

    

    

    

    

    <div class="meta">
        
            
                <p>Inherited from
                <a href="../classes/Kiwi.Entity.html#method_renderGL">Kiwi.Entity</a>:
            
        
        
<<<<<<< HEAD
        <a href="../files/src_core_Entity.ts.html#l689"><code>src\core\Entity.ts:689</code></a>
=======
        <a href="../files/src_core_Entity.ts.html#l689"><code>src&#x2F;core&#x2F;Entity.ts:689</code></a>
>>>>>>> 1456f679
        
        </p>


        

        
    </div>

    <div class="description">
        <p>Renders the entity using the canvas renderer. 
This isn&#39;t called until the Entity has been added to a Group/State which is active.
This functionality is handled by the sub classes.</p>

    </div>

    
        <div class="params">
            <h4>Parameters:</h4>

            <ul class="params-list">
            
                <li class="param">
                    
                        <code class="param-name">camera</code>
                        <span class="type"><a href="../classes/Kiwi.Camera.html" class="crosslink">Kiwi.Camera</a></span>
                    

                    

                    <div class="param-description">
                        
                    </div>

                    
                </li>
            
                <li class="param">
                    
                        <code class="param-name">gl</code>
                        <span class="type">WebGLRenderingContext</span>
                    

                    

                    <div class="param-description">
                        
                    </div>

                    
                </li>
            
                <li class="param">
                    
                        <code class="param-name optional">[params=null]</code>
                        <span class="type">Object</span>
                        <span class="flag optional" title="This parameter is optional.">optional</span>
                    

                    

                    <div class="param-description">
                        <p>params</p>

                    </div>

                    
                </li>
            
            </ul>
        </div>
    

    

    
</div>

                
                    <div id="method_replaceTiles" class="method item public inherited">
    <h3 class="name"><code>replaceTiles</code></h3>

    
        <div class="args">
            <span class="paren">(</span><ul class="args-list inline commas">
            
                <li class="arg">
                    
                        <code>typeA</code>
                    
                </li>
            
                <li class="arg">
                    
                        <code>typeB</code>
                    
                </li>
            
                <li class="arg">
                    
                        <code class="optional">[x=0]</code>
                    
                </li>
            
                <li class="arg">
                    
                        <code class="optional">[y=0]</code>
                    
                </li>
            
                <li class="arg">
                    
                        <code class="optional">[width=this.width]</code>
                    
                </li>
            
                <li class="arg">
                    
                        <code class="optional">[height=this.height]</code>
                    
                </li>
            
            </ul><span class="paren">)</span>
        </div>
    

    

    

    
        <span class="flag public">public</span>
    

    

    

    

    

    <div class="meta">
        
            
                <p>Inherited from
                <a href="../classes/Kiwi.GameObjects.Tilemap.TileMapLayer.html#method_replaceTiles">Kiwi.GameObjects.Tilemap.TileMapLayer</a>:
            
        
        
        <a href="../files/src_gameobjects_tilemap_TileMapLayer.ts.html#l475"><code>src&#x2F;gameobjects&#x2F;tilemap&#x2F;TileMapLayer.ts:475</code></a>
        
        </p>


        

        
    </div>

    <div class="description">
        <p>Replaces all tiles of typeA to typeB in the area specified. If no area is specified then it is on the whole layer.</p>

    </div>

    
        <div class="params">
            <h4>Parameters:</h4>

            <ul class="params-list">
            
                <li class="param">
                    
                        <code class="param-name">typeA</code>
                        <span class="type">Number</span>
                    

                    

                    <div class="param-description">
                        <p>The type of tile you want to be replaced.</p>

                    </div>

                    
                </li>
            
                <li class="param">
                    
                        <code class="param-name">typeB</code>
                        <span class="type">Number</span>
                    

                    

                    <div class="param-description">
                        <p>The type of tile you want to be used instead.</p>

                    </div>

                    
                </li>
            
                <li class="param">
                    
                        <code class="param-name optional">[x=0]</code>
                        <span class="type">Number</span>
                        <span class="flag optional" title="This parameter is optional.">optional</span>
                    

                    

                    <div class="param-description">
                        <p>The starting tile on the x axis to fill.</p>

                    </div>

                    
                </li>
            
                <li class="param">
                    
                        <code class="param-name optional">[y=0]</code>
                        <span class="type">Number</span>
                        <span class="flag optional" title="This parameter is optional.">optional</span>
                    

                    

                    <div class="param-description">
                        <p>The starting tile on the y axis to fill.</p>

                    </div>

                    
                </li>
            
                <li class="param">
                    
                        <code class="param-name optional">[width=this.width]</code>
                        <span class="type">Number</span>
                        <span class="flag optional" title="This parameter is optional.">optional</span>
                    

                    

                    <div class="param-description">
                        <p>How far across you want to go.</p>

                    </div>

                    
                </li>
            
                <li class="param">
                    
                        <code class="param-name optional">[height=this.height]</code>
                        <span class="type">Number</span>
                        <span class="flag optional" title="This parameter is optional.">optional</span>
                    

                    

                    <div class="param-description">
                        <p>How far down you want to go.</p>

                    </div>

                    
                </li>
            
            </ul>
        </div>
    

    

    
</div>

                
                    <div id="method_scaleToHeight" class="method item public inherited">
    <h3 class="name"><code>scaleToHeight</code></h3>

    
        <div class="args">
            <span class="paren">(</span><ul class="args-list inline commas">
            
                <li class="arg">
                    
                        <code>value</code>
                    
                </li>
            
            </ul><span class="paren">)</span>
        </div>
    

    

    

    
        <span class="flag public">public</span>
    

    

    

    

    

    <div class="meta">
        
            <p>Inherited from
            <a href="../classes/Kiwi.Entity.html#method_scaleToHeight">
                Kiwi.Entity
            </a>
            
            but overwritten in
            
        
        
        <a href="../files/src_gameobjects_tilemap_TileMapLayer.ts.html#l195"><code>src&#x2F;gameobjects&#x2F;tilemap&#x2F;TileMapLayer.ts:195</code></a>
        
        </p>


        

        
    </div>

    <div class="description">
        <p>Scales the tilemaps to the value passed.</p>

    </div>

    
        <div class="params">
            <h4>Parameters:</h4>

            <ul class="params-list">
            
                <li class="param">
                    
                        <code class="param-name">value</code>
                        <span class="type">Number</span>
                    

                    

                    <div class="param-description">
                         
                    </div>

                    
                </li>
            
            </ul>
        </div>
    

    

    
</div>

                
                    <div id="method_scaleToWidth" class="method item public inherited">
    <h3 class="name"><code>scaleToWidth</code></h3>

    
        <div class="args">
            <span class="paren">(</span><ul class="args-list inline commas">
            
                <li class="arg">
                    
                        <code>value</code>
                    
                </li>
            
            </ul><span class="paren">)</span>
        </div>
    

    

    

    
        <span class="flag public">public</span>
    

    

    

    

    

    <div class="meta">
        
            <p>Inherited from
            <a href="../classes/Kiwi.Entity.html#method_scaleToWidth">
                Kiwi.Entity
            </a>
            
            but overwritten in
            
        
        
        <a href="../files/src_gameobjects_tilemap_TileMapLayer.ts.html#l185"><code>src&#x2F;gameobjects&#x2F;tilemap&#x2F;TileMapLayer.ts:185</code></a>
        
        </p>


        

        
    </div>

    <div class="description">
        <p>Scales the tilemap to the value passed.</p>

    </div>

    
        <div class="params">
            <h4>Parameters:</h4>

            <ul class="params-list">
            
                <li class="param">
                    
                        <code class="param-name">value</code>
                        <span class="type">Number</span>
                    

                    

                    <div class="param-description">
                         
                    </div>

                    
                </li>
            
            </ul>
        </div>
    

    

    
</div>

                
                    <div id="method_screenToChart" class="method item public deprecated inherited">
    <h3 class="name"><code>screenToChart</code></h3>

    
        <div class="args">
            <span class="paren">(</span><ul class="args-list inline commas">
            
                <li class="arg">
                    
                        <code>scrPt</code>
                    
                </li>
            
                <li class="arg">
                    
                        <code class="optional">[tileW]</code>
                    
                </li>
            
                <li class="arg">
                    
                        <code class="optional">[tileH]</code>
                    
                </li>
            
            </ul><span class="paren">)</span>
        </div>
    

    
        <span class="returns-inline">
            <span class="type">Object</span>
        </span>
    

    
        <span class="flag deprecated">deprecated</span>
    

    
        <span class="flag public">public</span>
    

    

    

    

    

    <div class="meta">
        
            
                <p>Inherited from
                <a href="../classes/Kiwi.GameObjects.Tilemap.TileMapLayer.html#method_screenToChart">Kiwi.GameObjects.Tilemap.TileMapLayer</a>:
            
        
        
        <a href="../files/src_gameobjects_tilemap_TileMapLayer.ts.html#l751"><code>src&#x2F;gameobjects&#x2F;tilemap&#x2F;TileMapLayer.ts:751</code></a>
        
        </p>


        

        
            <p>Available since 1.3.0</p>
        
    </div>

    <div class="description">
        <p>Deprecated on the TileMapLayer class since it is for &#39;Isometric&#39; maps only.</p>

    </div>

    
        <div class="params">
            <h4>Parameters:</h4>

            <ul class="params-list">
            
                <li class="param">
                    
                        <code class="param-name">scrPt</code>
                        <span class="type">Any</span>
                    

                    

                    <div class="param-description">
                        <p>An object containing x/y coordinates of the point on the screen you want to convert to tile coordinates.</p>

                    </div>

                    
                </li>
            
                <li class="param">
                    
                        <code class="param-name optional">[tileW]</code>
                        <span class="type">Number</span>
                        <span class="flag optional" title="This parameter is optional.">optional</span>
                    

                    

                    <div class="param-description">
                        <p>The width of a single tile.</p>

                    </div>

                    
                </li>
            
                <li class="param">
                    
                        <code class="param-name optional">[tileH]</code>
                        <span class="type">Number</span>
                        <span class="flag optional" title="This parameter is optional.">optional</span>
                    

                    

                    <div class="param-description">
                        <p>The height of a single tile.</p>

                    </div>

                    
                </li>
            
            </ul>
        </div>
    

    
        <div class="returns">
            <h4>Returns:</h4>

            <div class="returns-description">
                
                    
                        <span class="type">Object</span>:
                    
                    <p>With x/y properties of the location of tile on the screen.</p>

                
            </div>
        </div>
    

    
</div>

                
                    <div id="method_setTile" class="method item public inherited">
    <h3 class="name"><code>setTile</code></h3>

    
        <div class="args">
            <span class="paren">(</span><ul class="args-list inline commas">
            
                <li class="arg">
                    
                        <code>x</code>
                    
                </li>
            
                <li class="arg">
                    
                        <code>y</code>
                    
                </li>
            
                <li class="arg">
                    
                        <code>tileType</code>
                    
                </li>
            
            </ul><span class="paren">)</span>
        </div>
    

    
        <span class="returns-inline">
            <span class="type">Boolean</span>
        </span>
    

    

    
        <span class="flag public">public</span>
    

    

    

    

    

    <div class="meta">
        
            
                <p>Inherited from
                <a href="../classes/Kiwi.GameObjects.Tilemap.TileMapLayer.html#method_setTile">Kiwi.GameObjects.Tilemap.TileMapLayer</a>:
            
        
        
        <a href="../files/src_gameobjects_tilemap_TileMapLayer.ts.html#l387"><code>src&#x2F;gameobjects&#x2F;tilemap&#x2F;TileMapLayer.ts:387</code></a>
        
        </p>


        

        
    </div>

    <div class="description">
        <p>Sets the tile to be used at the coordinates provided. 
Can be used to override a tile that may already exist at the location.</p>

    </div>

    
        <div class="params">
            <h4>Parameters:</h4>

            <ul class="params-list">
            
                <li class="param">
                    
                        <code class="param-name">x</code>
                        <span class="type">Number</span>
                    

                    

                    <div class="param-description">
                        <p>The coordinate of the tile on the x axis.</p>

                    </div>

                    
                </li>
            
                <li class="param">
                    
                        <code class="param-name">y</code>
                        <span class="type">Number</span>
                    

                    

                    <div class="param-description">
                        <p>The coordinate of the tile on the y axis.</p>

                    </div>

                    
                </li>
            
                <li class="param">
                    
                        <code class="param-name">tileType</code>
                        <span class="type">Number</span>
                    

                    

                    <div class="param-description">
                        <p>The type of tile that should be now used.</p>

                    </div>

                    
                </li>
            
            </ul>
        </div>
    

    
        <div class="returns">
            <h4>Returns:</h4>

            <div class="returns-description">
                
                    
                        <span class="type">Boolean</span>:
                    
                    <p>If a tile was changed or not.</p>

                
            </div>
        </div>
    

    
</div>

                
                    <div id="method_setTileByIndex" class="method item public inherited">
    <h3 class="name"><code>setTileByIndex</code></h3>

    
        <div class="args">
            <span class="paren">(</span><ul class="args-list inline commas">
            
                <li class="arg">
                    
                        <code>index</code>
                    
                </li>
            
                <li class="arg">
                    
                        <code>tileType</code>
                    
                </li>
            
            </ul><span class="paren">)</span>
        </div>
    

    

    

    
        <span class="flag public">public</span>
    

    

    

    

    

    <div class="meta">
        
            
                <p>Inherited from
                <a href="../classes/Kiwi.GameObjects.Tilemap.TileMapLayer.html#method_setTileByIndex">Kiwi.GameObjects.Tilemap.TileMapLayer</a>:
            
        
        
        <a href="../files/src_gameobjects_tilemap_TileMapLayer.ts.html#l408"><code>src&#x2F;gameobjects&#x2F;tilemap&#x2F;TileMapLayer.ts:408</code></a>
        
        </p>


        

        
    </div>

    <div class="description">
        <p>Sets the tile to be used at the index provided.
Can be used to override a tile that may already exist at the location.</p>

    </div>

    
        <div class="params">
            <h4>Parameters:</h4>

            <ul class="params-list">
            
                <li class="param">
                    
                        <code class="param-name">index</code>
                        <span class="type">Number</span>
                    

                    

                    <div class="param-description">
                        <p>The index of the tile that you want to change.</p>

                    </div>

                    
                </li>
            
                <li class="param">
                    
                        <code class="param-name">tileType</code>
                        <span class="type">Number</span>
                    

                    

                    <div class="param-description">
                        <p>The new tile type to be used at that position.</p>

                    </div>

                    
                </li>
            
            </ul>
        </div>
    

    

    
</div>

                
                    <div id="method_swapTiles" class="method item public inherited">
    <h3 class="name"><code>swapTiles</code></h3>

    
        <div class="args">
            <span class="paren">(</span><ul class="args-list inline commas">
            
                <li class="arg">
                    
                        <code>typeA</code>
                    
                </li>
            
                <li class="arg">
                    
                        <code>typeB</code>
                    
                </li>
            
                <li class="arg">
                    
                        <code class="optional">[x=0]</code>
                    
                </li>
            
                <li class="arg">
                    
                        <code class="optional">[y=0]</code>
                    
                </li>
            
                <li class="arg">
                    
                        <code class="optional">[width=this.width]</code>
                    
                </li>
            
                <li class="arg">
                    
                        <code class="optional">[height=this.height]</code>
                    
                </li>
            
            </ul><span class="paren">)</span>
        </div>
    

    

    

    
        <span class="flag public">public</span>
    

    

    

    

    

    <div class="meta">
        
            
                <p>Inherited from
                <a href="../classes/Kiwi.GameObjects.Tilemap.TileMapLayer.html#method_swapTiles">Kiwi.GameObjects.Tilemap.TileMapLayer</a>:
            
        
        
        <a href="../files/src_gameobjects_tilemap_TileMapLayer.ts.html#l499"><code>src&#x2F;gameobjects&#x2F;tilemap&#x2F;TileMapLayer.ts:499</code></a>
        
        </p>


        

        
    </div>

    <div class="description">
        <p>Swaps all the tiles that are typeA -&gt; typeB and typeB -&gt; typeA inside the area specified. If no area is specified then it is on the whole layer.</p>

    </div>

    
        <div class="params">
            <h4>Parameters:</h4>

            <ul class="params-list">
            
                <li class="param">
                    
                        <code class="param-name">typeA</code>
                        <span class="type">Number</span>
                    

                    

                    <div class="param-description">
                        <p>The type of tile you want to be replaced with typeB.</p>

                    </div>

                    
                </li>
            
                <li class="param">
                    
                        <code class="param-name">typeB</code>
                        <span class="type">Number</span>
                    

                    

                    <div class="param-description">
                        <p>The type of tile you want to be replaced with typeA.</p>

                    </div>

                    
                </li>
            
                <li class="param">
                    
                        <code class="param-name optional">[x=0]</code>
                        <span class="type">Number</span>
                        <span class="flag optional" title="This parameter is optional.">optional</span>
                    

                    

                    <div class="param-description">
                        <p>The starting tile on the x axis to fill.</p>

                    </div>

                    
                </li>
            
                <li class="param">
                    
                        <code class="param-name optional">[y=0]</code>
                        <span class="type">Number</span>
                        <span class="flag optional" title="This parameter is optional.">optional</span>
                    

                    

                    <div class="param-description">
                        <p>The starting tile on the y axis to fill.</p>

                    </div>

                    
                </li>
            
                <li class="param">
                    
                        <code class="param-name optional">[width=this.width]</code>
                        <span class="type">Number</span>
                        <span class="flag optional" title="This parameter is optional.">optional</span>
                    

                    

                    <div class="param-description">
                        <p>How far across you want to go.</p>

                    </div>

                    
                </li>
            
                <li class="param">
                    
                        <code class="param-name optional">[height=this.height]</code>
                        <span class="type">Number</span>
                        <span class="flag optional" title="This parameter is optional.">optional</span>
                    

                    

                    <div class="param-description">
                        <p>How far down you want to go.</p>

                    </div>

                    
                </li>
            
            </ul>
        </div>
    

    

    
</div>

                
                    <div id="method_update" class="method item public inherited">
    <h3 class="name"><code>update</code></h3>

    
        <span class="paren">()</span>
    

    

    

    
        <span class="flag public">public</span>
    

    

    

    

    

    <div class="meta">
        
            <p>Inherited from
            <a href="../classes/Kiwi.Entity.html#method_update">
                Kiwi.Entity
            </a>
            
            but overwritten in
            
        
        
        <a href="../files/src_gameobjects_tilemap_TileMapLayer.ts.html#l605"><code>src&#x2F;gameobjects&#x2F;tilemap&#x2F;TileMapLayer.ts:605</code></a>
        
        </p>


        

        
    </div>

    <div class="description">
        <p>The update loop that is executed when this TileMapLayer is add to the Stage.</p>

    </div>

    

    

    
</div>

                
            </div>
        

        
            <div id="properties" class="api-class-tabpanel">
                <h2 class="off-left">Properties</h2>

                
                    <div id="property__active" class="property item private inherited">
    <h3 class="name"><code>_active</code></h3>
    <span class="type">Boolean</span>

    

    
        <span class="flag private">private</span>
    

    

    

    <div class="meta">
        
            
                <p>Inherited from
                <a href="../classes/Kiwi.Entity.html#property__active">Kiwi.Entity</a>:
            
        
        
<<<<<<< HEAD
        <a href="../files/src_core_Entity.ts.html#l537"><code>src\core\Entity.ts:537</code></a>
=======
        <a href="../files/src_core_Entity.ts.html#l537"><code>src&#x2F;core&#x2F;Entity.ts:537</code></a>
>>>>>>> 1456f679
        
        </p>

        

        
    </div>

    <div class="description">
        <p>An active Entity is one that has its update method called by its parent.</p>

    </div>

    
        <p><strong>Default:</strong> true</p>
    

    

    
</div>

                
                    <div id="property__alpha" class="property item private inherited">
    <h3 class="name"><code>_alpha</code></h3>
    <span class="type">Number</span>

    

    
        <span class="flag private">private</span>
    

    

    

    <div class="meta">
        
            
                <p>Inherited from
                <a href="../classes/Kiwi.Entity.html#property__alpha">Kiwi.Entity</a>:
            
        
        
<<<<<<< HEAD
        <a href="../files/src_core_Entity.ts.html#l258"><code>src\core\Entity.ts:258</code></a>
=======
        <a href="../files/src_core_Entity.ts.html#l258"><code>src&#x2F;core&#x2F;Entity.ts:258</code></a>
>>>>>>> 1456f679
        
        </p>

        

        
    </div>

    <div class="description">
        <p>The alpha of this entity.</p>

    </div>

    

    

    
</div>

                
                    <div id="property__cellIndex" class="property item private inherited">
    <h3 class="name"><code>_cellIndex</code></h3>
    <span class="type">Number</span>

    

    
        <span class="flag private">private</span>
    

    

    

    <div class="meta">
        
            
                <p>Inherited from
                <a href="../classes/Kiwi.Entity.html#property__cellIndex">Kiwi.Entity</a>:
            
        
        
<<<<<<< HEAD
        <a href="../files/src_core_Entity.ts.html#l368"><code>src\core\Entity.ts:368</code></a>
=======
        <a href="../files/src_core_Entity.ts.html#l368"><code>src&#x2F;core&#x2F;Entity.ts:368</code></a>
>>>>>>> 1456f679
        
        </p>

        

        
    </div>

    <div class="description">
        <p>Holds the current cell that is being used by the entity.</p>

    </div>

    
        <p><strong>Default:</strong> 0</p>
    

    

    
</div>

                
                    <div id="property__clock" class="property item private inherited">
    <h3 class="name"><code>_clock</code></h3>
    <span class="type">Kiwi.Clock</span>

    

    
        <span class="flag private">private</span>
    

    

    

    <div class="meta">
        
            
                <p>Inherited from
                <a href="../classes/Kiwi.Entity.html#property__clock">Kiwi.Entity</a>:
            
        
        
<<<<<<< HEAD
        <a href="../files/src_core_Entity.ts.html#l609"><code>src\core\Entity.ts:609</code></a>
=======
        <a href="../files/src_core_Entity.ts.html#l609"><code>src&#x2F;core&#x2F;Entity.ts:609</code></a>
>>>>>>> 1456f679
        
        </p>

        

        
    </div>

    <div class="description">
        <p>The clock that this entity use&#39;s for time based calculations. This generated by the state on instatiation.</p>

    </div>

    

    

    
</div>

                
                    <div id="property__data" class="property item protected inherited">
    <h3 class="name"><code>_data</code></h3>
    <span class="type">Array</span>

    

    
        <span class="flag protected">protected</span>
    

    

    

    <div class="meta">
        
            
                <p>Inherited from
                <a href="../classes/Kiwi.GameObjects.Tilemap.TileMapLayer.html#property__data">Kiwi.GameObjects.Tilemap.TileMapLayer</a>:
            
        
        
        <a href="../files/src_gameobjects_tilemap_TileMapLayer.ts.html#l215"><code>src&#x2F;gameobjects&#x2F;tilemap&#x2F;TileMapLayer.ts:215</code></a>
        
        </p>

        

        
    </div>

    <div class="description">
        <p>A list containing all the types of tiles found on this TileMapLayer.</p>

    </div>

    

    

    
</div>

                
                    <div id="property__dirty" class="property item private inherited">
    <h3 class="name"><code>_dirty</code></h3>
    <span class="type">Boolean</span>

    

    
        <span class="flag private">private</span>
    

    

    

    <div class="meta">
        
            
                <p>Inherited from
                <a href="../classes/Kiwi.Entity.html#property__dirty">Kiwi.Entity</a>:
            
        
        
<<<<<<< HEAD
        <a href="../files/src_core_Entity.ts.html#l630"><code>src\core\Entity.ts:630</code></a>
=======
        <a href="../files/src_core_Entity.ts.html#l630"><code>src&#x2F;core&#x2F;Entity.ts:630</code></a>
>>>>>>> 1456f679
        
        </p>

        

        
    </div>

    <div class="description">
        <p>A value used by components to control if the Entity needs re-rendering</p>

    </div>

    

    

    
</div>

                
                    <div id="property__exists" class="property item private inherited">
    <h3 class="name"><code>_exists</code></h3>
    <span class="type">Boolean</span>

    

    
        <span class="flag private">private</span>
    

    

    

    <div class="meta">
        
            
                <p>Inherited from
                <a href="../classes/Kiwi.Entity.html#property__exists">Kiwi.Entity</a>:
            
        
        
<<<<<<< HEAD
        <a href="../files/src_core_Entity.ts.html#l450"><code>src\core\Entity.ts:450</code></a>
=======
        <a href="../files/src_core_Entity.ts.html#l450"><code>src&#x2F;core&#x2F;Entity.ts:450</code></a>
>>>>>>> 1456f679
        
        </p>

        

        
    </div>

    <div class="description">
        <p>If an Entity no longer exists it is cleared for garbage collection or pool re-allocation</p>

    </div>

    

    

    
</div>

                
                    <div id="property__inputEnabled" class="property item private deprecated inherited">
    <h3 class="name"><code>_inputEnabled</code></h3>
    <span class="type">Boolean</span>

    
        <span class="flag deprecated" title="As of 1.2.3, nothing was found to use this.">deprecated</span>
    

    
        <span class="flag private">private</span>
    

    

    

    <div class="meta">
        
            
                <p>Inherited from
                <a href="../classes/Kiwi.Entity.html#property__inputEnabled">Kiwi.Entity</a>:
            
        
        
<<<<<<< HEAD
        <a href="../files/src_core_Entity.ts.html#l585"><code>src\core\Entity.ts:585</code></a>
=======
        <a href="../files/src_core_Entity.ts.html#l585"><code>src&#x2F;core&#x2F;Entity.ts:585</code></a>
>>>>>>> 1456f679
        
        </p>

        
            <p>Deprecated: As of 1.2.3, nothing was found to use this.</p>
        

        
    </div>

    <div class="description">
        <p>Controls if this Entity is input enabled or not (i.e. responds to touch/mouse events)</p>

    </div>

    

    

    
</div>

                
                    <div id="property__maxX" class="property item protected inherited">
    <h3 class="name"><code>_maxX</code></h3>
    <span class="type">Number</span>

    

    
        <span class="flag protected">protected</span>
    

    

    

    <div class="meta">
        
            
                <p>Inherited from
                <a href="../classes/Kiwi.GameObjects.Tilemap.TileMapLayer.html#property__maxX">Kiwi.GameObjects.Tilemap.TileMapLayer</a>:
            
        
        
        <a href="../files/src_gameobjects_tilemap_TileMapLayer.ts.html#l620"><code>src&#x2F;gameobjects&#x2F;tilemap&#x2F;TileMapLayer.ts:620</code></a>
        
        </p>

        

        
    </div>

    <div class="description">
        <p>Used whilst rendering to calculate the number of tiles to be rendered on the X axis.
Is updated each frame, via the _calculateBoundaries method.</p>

    </div>

    

    

    
</div>

                
                    <div id="property__maxY" class="property item protected inherited">
    <h3 class="name"><code>_maxY</code></h3>
    <span class="type">Number</span>

    

    
        <span class="flag protected">protected</span>
    

    

    

    <div class="meta">
        
            
                <p>Inherited from
                <a href="../classes/Kiwi.GameObjects.Tilemap.TileMapLayer.html#property__maxY">Kiwi.GameObjects.Tilemap.TileMapLayer</a>:
            
        
        
        <a href="../files/src_gameobjects_tilemap_TileMapLayer.ts.html#l629"><code>src&#x2F;gameobjects&#x2F;tilemap&#x2F;TileMapLayer.ts:629</code></a>
        
        </p>

        

        
    </div>

    <div class="description">
        <p>Used whilst rendering to calculate the number of tiles to be rendered on the Y axis.
Is updated each frame, via the _calculateBoundaries method.</p>

    </div>

    

    

    
</div>

                
                    <div id="property__parent" class="property item private inherited">
    <h3 class="name"><code>_parent</code></h3>
    <span class="type"><a href="../classes/Kiwi.Group.html" class="crosslink">Kiwi.Group</a></span>

    

    
        <span class="flag private">private</span>
    

    

    

    <div class="meta">
        
            
                <p>Inherited from
                <a href="../classes/Kiwi.Entity.html#property__parent">Kiwi.Entity</a>:
            
        
        
        <a href="../files/src_core_Entity.ts.html#l54"><code>src&#x2F;core&#x2F;Entity.ts:54</code></a>
        
        </p>

        

        
    </div>

    <div class="description">
        <p>The group that this entity belongs to. If added onto the state then this is the state.</p>

    </div>

    

    

    
</div>

                
                    <div id="property__startX" class="property item protected inherited">
    <h3 class="name"><code>_startX</code></h3>
    <span class="type">Number</span>

    

    
        <span class="flag protected">protected</span>
    

    

    

    <div class="meta">
        
            
                <p>Inherited from
                <a href="../classes/Kiwi.GameObjects.Tilemap.TileMapLayer.html#property__startX">Kiwi.GameObjects.Tilemap.TileMapLayer</a>:
            
        
        
        <a href="../files/src_gameobjects_tilemap_TileMapLayer.ts.html#l638"><code>src&#x2F;gameobjects&#x2F;tilemap&#x2F;TileMapLayer.ts:638</code></a>
        
        </p>

        

        
    </div>

    <div class="description">
        <p>Used whilst rendering to calculate which is the first tile to be rendered on the X axis.
Is updated each frame, via the _calculateBoundaries method.</p>

    </div>

    

    

    
</div>

                
                    <div id="property__startY" class="property item protected inherited">
    <h3 class="name"><code>_startY</code></h3>
    <span class="type">Number</span>

    

    
        <span class="flag protected">protected</span>
    

    

    

    <div class="meta">
        
            
                <p>Inherited from
                <a href="../classes/Kiwi.GameObjects.Tilemap.TileMapLayer.html#property__startY">Kiwi.GameObjects.Tilemap.TileMapLayer</a>:
            
        
        
        <a href="../files/src_gameobjects_tilemap_TileMapLayer.ts.html#l647"><code>src&#x2F;gameobjects&#x2F;tilemap&#x2F;TileMapLayer.ts:647</code></a>
        
        </p>

        

        
    </div>

    <div class="description">
        <p>Used whilst rendering to calculate which is the first tile to be rendered on the Y axis.
Is updated each frame, via the _calculateBoundaries method.</p>

    </div>

    

    

    
</div>

                
                    <div id="property__tags" class="property item private inherited">
    <h3 class="name"><code>_tags</code></h3>
    <span class="type">Array</span>

    

    
        <span class="flag private">private</span>
    

    

    

    <div class="meta">
        
            
                <p>Inherited from
                <a href="../classes/Kiwi.Entity.html#property__tags">Kiwi.Entity</a>:
            
        
        
<<<<<<< HEAD
        <a href="../files/src_core_Entity.ts.html#l471"><code>src\core\Entity.ts:471</code></a>
=======
        <a href="../files/src_core_Entity.ts.html#l471"><code>src&#x2F;core&#x2F;Entity.ts:471</code></a>
>>>>>>> 1456f679
        
        </p>

        

        
            <p>Available since 1.1.0</p>
        
    </div>

    <div class="description">
        <p>Any tags that are on this Entity. This can be used to grab GameObjects or Groups on the whole game which have these particular tags.
By default Entitys contain no tags.</p>

    </div>

    

    

    
</div>

                
                    <div id="property__temptype" class="property item protected inherited">
    <h3 class="name"><code>_temptype</code></h3>
    <span class="type">TileType</span>

    

    
        <span class="flag protected">protected</span>
    

    

    

    <div class="meta">
        
            
                <p>Inherited from
                <a href="../classes/Kiwi.GameObjects.Tilemap.TileMapLayer.html#property__temptype">Kiwi.GameObjects.Tilemap.TileMapLayer</a>:
            
        
        
        <a href="../files/src_gameobjects_tilemap_TileMapLayer.ts.html#l656"><code>src&#x2F;gameobjects&#x2F;tilemap&#x2F;TileMapLayer.ts:656</code></a>
        
        </p>

        

        
    </div>

    <div class="description">
        <p>Temporary property that holds the tileType of the current tile being rendered.</p>

    </div>

    

    

    
</div>

                
                    <div id="property__visible" class="property item private inherited">
    <h3 class="name"><code>_visible</code></h3>
    <span class="type">Boolean</span>

    

    
        <span class="flag private">private</span>
    

    

    

    <div class="meta">
        
            
                <p>Inherited from
                <a href="../classes/Kiwi.Entity.html#property__visible">Kiwi.Entity</a>:
            
        
        
<<<<<<< HEAD
        <a href="../files/src_core_Entity.ts.html#l282"><code>src\core\Entity.ts:282</code></a>
=======
        <a href="../files/src_core_Entity.ts.html#l282"><code>src&#x2F;core&#x2F;Entity.ts:282</code></a>
>>>>>>> 1456f679
        
        </p>

        

        
    </div>

    <div class="description">
        <p>A boolean that indicates whether or not this entity is visible or not. Note that is does not get set to false if the alpha is 0.</p>

    </div>

    
        <p><strong>Default:</strong> true</p>
    

    

    
</div>

                
                    <div id="property__willRender" class="property item private deprecated inherited">
    <h3 class="name"><code>_willRender</code></h3>
    <span class="type">Boolean</span>

    
        <span class="flag deprecated" title="Use _visible instead">deprecated</span>
    

    
        <span class="flag private">private</span>
    

    

    

    <div class="meta">
        
            
                <p>Inherited from
                <a href="../classes/Kiwi.Entity.html#property__willRender">Kiwi.Entity</a>:
            
        
        
<<<<<<< HEAD
        <a href="../files/src_core_Entity.ts.html#l560"><code>src\core\Entity.ts:560</code></a>
=======
        <a href="../files/src_core_Entity.ts.html#l560"><code>src&#x2F;core&#x2F;Entity.ts:560</code></a>
>>>>>>> 1456f679
        
        </p>

        
            <p>Deprecated: Use _visible instead</p>
        

        
    </div>

    <div class="description">
        <p>Controls whether render is automatically called by the parent.</p>

    </div>

    
        <p><strong>Default:</strong> true</p>
    

    

    
</div>

                
                    <div id="property_active" class="property item public inherited">
    <h3 class="name"><code>active</code></h3>
    <span class="type">Boolean</span>

    

    
        <span class="flag public">public</span>
    

    

    

    <div class="meta">
        
            
                <p>Inherited from
                <a href="../classes/Kiwi.Entity.html#property_active">Kiwi.Entity</a>:
            
        
        
<<<<<<< HEAD
        <a href="../files/src_core_Entity.ts.html#l546"><code>src\core\Entity.ts:546</code></a>
=======
        <a href="../files/src_core_Entity.ts.html#l546"><code>src&#x2F;core&#x2F;Entity.ts:546</code></a>
>>>>>>> 1456f679
        
        </p>

        

        
    </div>

    <div class="description">
        <p>Toggles the active state of this Entity. An Entity that is active has its update method called by its parent.
This method should be over-ridden to handle specific dom/canvas/webgl implementations.</p>

    </div>

    

    

    
</div>

                
                    <div id="property_alpha" class="property item public inherited">
    <h3 class="name"><code>alpha</code></h3>
    <span class="type">Number</span>

    

    
        <span class="flag public">public</span>
    

    

    

    <div class="meta">
        
            
                <p>Inherited from
                <a href="../classes/Kiwi.Entity.html#property_alpha">Kiwi.Entity</a>:
            
        
        
<<<<<<< HEAD
        <a href="../files/src_core_Entity.ts.html#l266"><code>src\core\Entity.ts:266</code></a>
=======
        <a href="../files/src_core_Entity.ts.html#l266"><code>src&#x2F;core&#x2F;Entity.ts:266</code></a>
>>>>>>> 1456f679
        
        </p>

        

        
    </div>

    <div class="description">
        <p>Alpha of this entity. A number between 0 (invisible) and 1 (completely visible).</p>

    </div>

    

    

    
</div>

                
                    <div id="property_anchorPointX" class="property item public inherited">
    <h3 class="name"><code>anchorPointX</code></h3>
    <span class="type">Number</span>

    

    
        <span class="flag public">public</span>
    

    

    

    <div class="meta">
        
            
                <p>Inherited from
                <a href="../classes/Kiwi.Entity.html#property_anchorPointX">Kiwi.Entity</a>:
            
        
        
<<<<<<< HEAD
        <a href="../files/src_core_Entity.ts.html#l220"><code>src\core\Entity.ts:220</code></a>
=======
        <a href="../files/src_core_Entity.ts.html#l220"><code>src&#x2F;core&#x2F;Entity.ts:220</code></a>
>>>>>>> 1456f679
        
        </p>

        

        
            <p>Available since 1.1.0</p>
        
    </div>

    <div class="description">
        <p>The anchor point on the x-axis. This is just aliased to the rotPointX on the transform object.</p>

    </div>

    

    

    
</div>

                
                    <div id="property_anchorPointY" class="property item public inherited">
    <h3 class="name"><code>anchorPointY</code></h3>
    <span class="type">Number</span>

    

    
        <span class="flag public">public</span>
    

    

    

    <div class="meta">
        
            
                <p>Inherited from
                <a href="../classes/Kiwi.Entity.html#property_anchorPointY">Kiwi.Entity</a>:
            
        
        
<<<<<<< HEAD
        <a href="../files/src_core_Entity.ts.html#l234"><code>src\core\Entity.ts:234</code></a>
=======
        <a href="../files/src_core_Entity.ts.html#l234"><code>src&#x2F;core&#x2F;Entity.ts:234</code></a>
>>>>>>> 1456f679
        
        </p>

        

        
            <p>Available since 1.1.0</p>
        
    </div>

    <div class="description">
        <p>The anchor point on the y-axis. This is just aliased to the rotPointY on the transform object.</p>

    </div>

    

    

    
</div>

                
                    <div id="property_atlas" class="property item public inherited">
    <h3 class="name"><code>atlas</code></h3>
    <span class="type"><a href="../classes/Kiwi.Textures.TextureAtlas.html" class="crosslink">Kiwi.Textures.TextureAtlas</a></span>

    

    
        <span class="flag public">public</span>
    

    

    

    <div class="meta">
        
            <p>Inherited from
            <a href="../classes/Kiwi.Entity.html#property_atlas">
                Kiwi.Entity
            </a>
            
            but overwritten in
            
        
        
        <a href="../files/src_gameobjects_tilemap_TileMapLayer.ts.html#l141"><code>src&#x2F;gameobjects&#x2F;tilemap&#x2F;TileMapLayer.ts:141</code></a>
        
        </p>

        

        
    </div>

    <div class="description">
        <p>The texture atlas that should be used when rendering.</p>

    </div>

    

    

    
</div>

                
                    <div id="property_cellIndex" class="property item public deprecated inherited">
    <h3 class="name"><code>cellIndex</code></h3>
    <span class="type">Number</span>

    
        <span class="flag deprecated" title="Not functional on this object.">deprecated</span>
    

    
        <span class="flag public">public</span>
    

    

    

    <div class="meta">
        
            <p>Inherited from
            <a href="../classes/Kiwi.Entity.html#property_cellIndex">
                Kiwi.Entity
            </a>
            
            but overwritten in
            
        
        
        <a href="../files/src_gameobjects_tilemap_TileMapLayer.ts.html#l169"><code>src&#x2F;gameobjects&#x2F;tilemap&#x2F;TileMapLayer.ts:169</code></a>
        
        </p>

        
            <p>Deprecated: Not functional on this object.</p>
        

        
            <p>Available since 1.1.0</p>
        
    </div>

    <div class="description">
        <p>Override function to prevent unwanted inherited behaviour. Do not call.
Because TileMapLayer extends Entity, it has a cellIndex parameter. 
However, it does not use a single atlas index, so this parameter is meaningless. It has deliberately been set to do nothing.</p>

    </div>

    

    

    
</div>

                
                    <div id="property_clock" class="property item public inherited">
    <h3 class="name"><code>clock</code></h3>
    <span class="type"><a href="../classes/Kiwi.Time.Clock.html" class="crosslink">Kiwi.Time.Clock</a></span>

    

    
        <span class="flag public">public</span>
    

    

    

    <div class="meta">
        
            
                <p>Inherited from
                <a href="../classes/Kiwi.Entity.html#property_clock">Kiwi.Entity</a>:
            
        
        
<<<<<<< HEAD
        <a href="../files/src_core_Entity.ts.html#l617"><code>src\core\Entity.ts:617</code></a>
=======
        <a href="../files/src_core_Entity.ts.html#l617"><code>src&#x2F;core&#x2F;Entity.ts:617</code></a>
>>>>>>> 1456f679
        
        </p>

        

        
    </div>

    <div class="description">
        <p>The Clock used to update this all of this Entities components (defaults to the Game MasterClock)</p>

    </div>

    

    

    
</div>

                
                    <div id="property_components" class="property item public inherited">
    <h3 class="name"><code>components</code></h3>
    <span class="type"><a href="../classes/Kiwi.ComponentManager.html" class="crosslink">Kiwi.ComponentManager</a></span>

    

    
        <span class="flag public">public</span>
    

    

    

    <div class="meta">
        
            
                <p>Inherited from
                <a href="../classes/Kiwi.Entity.html#property_components">Kiwi.Entity</a>:
            
        
        
<<<<<<< HEAD
        <a href="../files/src_core_Entity.ts.html#l409"><code>src\core\Entity.ts:409</code></a>
=======
        <a href="../files/src_core_Entity.ts.html#l409"><code>src&#x2F;core&#x2F;Entity.ts:409</code></a>
>>>>>>> 1456f679
        
        </p>

        

        
    </div>

    <div class="description">
        <p>The Component Manager</p>

    </div>

    

    

    
</div>

                
                    <div id="property_corner1" class="property item protected inherited">
    <h3 class="name"><code>corner1</code></h3>
    <span class="type"><a href="../classes/Kiwi.Geom.Point.html" class="crosslink">Kiwi.Geom.Point</a></span>

    

    
        <span class="flag protected">protected</span>
    

    

    

    <div class="meta">
        
            
                <p>Inherited from
                <a href="../classes/Kiwi.GameObjects.Tilemap.TileMapLayer.html#property_corner1">Kiwi.GameObjects.Tilemap.TileMapLayer</a>:
            
        
        
        <a href="../files/src_gameobjects_tilemap_TileMapLayer.ts.html#l664"><code>src&#x2F;gameobjects&#x2F;tilemap&#x2F;TileMapLayer.ts:664</code></a>
        
        </p>

        

        
            <p>Available since 1.1.0</p>
        
    </div>

    <div class="description">
        <p>Corner values used internally.</p>

    </div>

    

    

    
</div>

                
                    <div id="property_corner2" class="property item protected inherited">
    <h3 class="name"><code>corner2</code></h3>
    <span class="type"><a href="../classes/Kiwi.Geom.Point.html" class="crosslink">Kiwi.Geom.Point</a></span>

    

    
        <span class="flag protected">protected</span>
    

    

    

    <div class="meta">
        
            
                <p>Inherited from
                <a href="../classes/Kiwi.GameObjects.Tilemap.TileMapLayer.html#property_corner2">Kiwi.GameObjects.Tilemap.TileMapLayer</a>:
            
        
        
        <a href="../files/src_gameobjects_tilemap_TileMapLayer.ts.html#l672"><code>src&#x2F;gameobjects&#x2F;tilemap&#x2F;TileMapLayer.ts:672</code></a>
        
        </p>

        

        
            <p>Available since 1.1.0</p>
        
    </div>

    <div class="description">
        <p>Corner values used internally.</p>

    </div>

    

    

    
</div>

                
                    <div id="property_corner3" class="property item protected inherited">
    <h3 class="name"><code>corner3</code></h3>
    <span class="type"><a href="../classes/Kiwi.Geom.Point.html" class="crosslink">Kiwi.Geom.Point</a></span>

    

    
        <span class="flag protected">protected</span>
    

    

    

    <div class="meta">
        
            
                <p>Inherited from
                <a href="../classes/Kiwi.GameObjects.Tilemap.TileMapLayer.html#property_corner3">Kiwi.GameObjects.Tilemap.TileMapLayer</a>:
            
        
        
        <a href="../files/src_gameobjects_tilemap_TileMapLayer.ts.html#l681"><code>src&#x2F;gameobjects&#x2F;tilemap&#x2F;TileMapLayer.ts:681</code></a>
        
        </p>

        

        
            <p>Available since 1.1.0</p>
        
    </div>

    <div class="description">
        <p>Corner values used internally.</p>

    </div>

    

    

    
</div>

                
                    <div id="property_corner4" class="property item protected inherited">
    <h3 class="name"><code>corner4</code></h3>
    <span class="type"><a href="../classes/Kiwi.Geom.Point.html" class="crosslink">Kiwi.Geom.Point</a></span>

    

    
        <span class="flag protected">protected</span>
    

    

    

    <div class="meta">
        
            
                <p>Inherited from
                <a href="../classes/Kiwi.GameObjects.Tilemap.TileMapLayer.html#property_corner4">Kiwi.GameObjects.Tilemap.TileMapLayer</a>:
            
        
        
        <a href="../files/src_gameobjects_tilemap_TileMapLayer.ts.html#l690"><code>src&#x2F;gameobjects&#x2F;tilemap&#x2F;TileMapLayer.ts:690</code></a>
        
        </p>

        

        
            <p>Available since 1.1.0</p>
        
    </div>

    <div class="description">
        <p>Corner values used internally.</p>

    </div>

    

    

    
</div>

                
                    <div id="property_data" class="property item public inherited">
    <h3 class="name"><code>data</code></h3>
    <span class="type">Array</span>

    

    
        <span class="flag public">public</span>
    

    

    

    <div class="meta">
        
            
                <p>Inherited from
                <a href="../classes/Kiwi.GameObjects.Tilemap.TileMapLayer.html#property_data">Kiwi.GameObjects.Tilemap.TileMapLayer</a>:
            
        
        
        <a href="../files/src_gameobjects_tilemap_TileMapLayer.ts.html#l223"><code>src&#x2F;gameobjects&#x2F;tilemap&#x2F;TileMapLayer.ts:223</code></a>
        
        </p>

        

        
            <p>Available since 1.3.0</p>
        
    </div>

    <div class="description">
        <p>READ ONLY: Returns the raw data for this tilemap.</p>

    </div>

    

    

    
</div>

                
                    <div id="property_dirty" class="property item public inherited">
    <h3 class="name"><code>dirty</code></h3>
    <span class="type">Boolean</span>

    

    
        <span class="flag public">public</span>
    

    

    

    <div class="meta">
        
            
                <p>Inherited from
                <a href="../classes/Kiwi.Entity.html#property_dirty">Kiwi.Entity</a>:
            
        
        
<<<<<<< HEAD
        <a href="../files/src_core_Entity.ts.html#l638"><code>src\core\Entity.ts:638</code></a>
=======
        <a href="../files/src_core_Entity.ts.html#l638"><code>src&#x2F;core&#x2F;Entity.ts:638</code></a>
>>>>>>> 1456f679
        
        </p>

        

        
    </div>

    <div class="description">
        <p>A value used by components to control if the Entity needs re-rendering</p>

    </div>

    

    

    
</div>

                
                    <div id="property_exists" class="property item public inherited">
    <h3 class="name"><code>exists</code></h3>
    <span class="type">Boolean</span>

    

    
        <span class="flag public">public</span>
    

    

    

    <div class="meta">
        
            
                <p>Inherited from
                <a href="../classes/Kiwi.Entity.html#property_exists">Kiwi.Entity</a>:
            
        
        
<<<<<<< HEAD
        <a href="../files/src_core_Entity.ts.html#l458"><code>src\core\Entity.ts:458</code></a>
=======
        <a href="../files/src_core_Entity.ts.html#l458"><code>src&#x2F;core&#x2F;Entity.ts:458</code></a>
>>>>>>> 1456f679
        
        </p>

        

        
    </div>

    <div class="description">
        <p>Toggles the existence of this Entity. An Entity that no longer exists can be garbage collected or re-allocated in a pool.</p>

    </div>

    

    

    
</div>

                
                    <div id="property_game" class="property item public inherited">
    <h3 class="name"><code>game</code></h3>
    <span class="type">Game</span>

    

    
        <span class="flag public">public</span>
    

    

    

    <div class="meta">
        
            
                <p>Inherited from
                <a href="../classes/Kiwi.Entity.html#property_game">Kiwi.Entity</a>:
            
        
        
<<<<<<< HEAD
        <a href="../files/src_core_Entity.ts.html#l417"><code>src\core\Entity.ts:417</code></a>
=======
        <a href="../files/src_core_Entity.ts.html#l417"><code>src&#x2F;core&#x2F;Entity.ts:417</code></a>
>>>>>>> 1456f679
        
        </p>

        

        
    </div>

    <div class="description">
        <p>The game this Entity belongs to</p>

    </div>

    

    

    
</div>

                
                    <div id="property_height" class="property item public inherited">
    <h3 class="name"><code>height</code></h3>
    <span class="type">Number</span>

    

    
        <span class="flag public">public</span>
    

    

    

    <div class="meta">
        
            <p>Inherited from
            <a href="../classes/Kiwi.Entity.html#property_height">
                Kiwi.Entity
            </a>
            
            but overwritten in
            
        
        
        <a href="../files/src_gameobjects_tilemap_TileMapLayer.ts.html#l117"><code>src&#x2F;gameobjects&#x2F;tilemap&#x2F;TileMapLayer.ts:117</code></a>
        
        </p>

        

        
    </div>

    <div class="description">
        <p>The height of this TileMap in tiles.</p>

    </div>

    

    

    
</div>

                
                    <div id="property_heightInPixels" class="property item public inherited">
    <h3 class="name"><code>heightInPixels</code></h3>
    <span class="type">Number</span>

    

    
        <span class="flag public">public</span>
    

    

    

    <div class="meta">
        
            
                <p>Inherited from
                <a href="../classes/Kiwi.GameObjects.Tilemap.TileMapLayer.html#property_heightInPixels">Kiwi.GameObjects.Tilemap.TileMapLayer</a>:
            
        
        
        <a href="../files/src_gameobjects_tilemap_TileMapLayer.ts.html#l159"><code>src&#x2F;gameobjects&#x2F;tilemap&#x2F;TileMapLayer.ts:159</code></a>
        
        </p>

        

        
    </div>

    <div class="description">
        <p>The height of the layer in pixels. This property is READ ONLY.</p>

    </div>

    

    

    
</div>

                
                    <div id="property_id" class="property item public inherited">
    <h3 class="name"><code>id</code></h3>
    <span class="type">String</span>

    

    
        <span class="flag public">public</span>
    

    

    

    <div class="meta">
        
            
                <p>Inherited from
                <a href="../classes/Kiwi.Entity.html#property_id">Kiwi.Entity</a>:
            
        
        
<<<<<<< HEAD
        <a href="../files/src_core_Entity.ts.html#l433"><code>src\core\Entity.ts:433</code></a>
=======
        <a href="../files/src_core_Entity.ts.html#l433"><code>src&#x2F;core&#x2F;Entity.ts:433</code></a>
>>>>>>> 1456f679
        
        </p>

        

        
    </div>

    <div class="description">
        <p>A unique identifier for this Entity within the game used internally by the framework. See the name property for a friendly version.</p>

    </div>

    

    

    
</div>

                
                    <div id="property_inputEnabled" class="property item public deprecated inherited">
    <h3 class="name"><code>inputEnabled</code></h3>
    <span class="type">Boolean</span>

    
        <span class="flag deprecated" title="As of 1.2.3, nothing was found to use this.">deprecated</span>
    

    
        <span class="flag public">public</span>
    

    

    

    <div class="meta">
        
            
                <p>Inherited from
                <a href="../classes/Kiwi.Entity.html#property_inputEnabled">Kiwi.Entity</a>:
            
        
        
<<<<<<< HEAD
        <a href="../files/src_core_Entity.ts.html#l594"><code>src\core\Entity.ts:594</code></a>
=======
        <a href="../files/src_core_Entity.ts.html#l594"><code>src&#x2F;core&#x2F;Entity.ts:594</code></a>
>>>>>>> 1456f679
        
        </p>

        
            <p>Deprecated: As of 1.2.3, nothing was found to use this.</p>
        

        
    </div>

    <div class="description">
        <p>Controls if this Entity is input enabled or not (i.e. responds to touch/mouse events)
This method should be over-ridden to handle specific game object implementations.</p>

    </div>

    

    

    
</div>

                
                    <div id="property_name" class="property item public inherited">
    <h3 class="name"><code>name</code></h3>
    <span class="type">String</span>

    

    
        <span class="flag public">public</span>
    

    

    

    <div class="meta">
        
            
                <p>Inherited from
                <a href="../classes/Kiwi.Entity.html#property_name">Kiwi.Entity</a>:
            
        
        
<<<<<<< HEAD
        <a href="../files/src_core_Entity.ts.html#l441"><code>src\core\Entity.ts:441</code></a>
=======
        <a href="../files/src_core_Entity.ts.html#l441"><code>src&#x2F;core&#x2F;Entity.ts:441</code></a>
>>>>>>> 1456f679
        
        </p>

        

        
    </div>

    <div class="description">
        <p>A name for this Entity. This is not checked for uniqueness within the Game, but is very useful for debugging</p>

    </div>

    
        <p><strong>Default:</strong> &#x27;&#x27;</p>
    

    

    
</div>

                
                    <div id="property_onState" class="property item public inherited">
    <h3 class="name"><code>onState</code></h3>
    <span class="type">Unknown</span>

    

    
        <span class="flag public">public</span>
    

    

    

    <div class="meta">
        
            
                <p>Inherited from
                <a href="../classes/Kiwi.Entity.html#property_onState">Kiwi.Entity</a>:
            
        
        
<<<<<<< HEAD
        <a href="../files/src_core_Entity.ts.html#l77"><code>src\core\Entity.ts:77</code></a>
=======
        <a href="../files/src_core_Entity.ts.html#l77"><code>src&#x2F;core&#x2F;Entity.ts:77</code></a>
>>>>>>> 1456f679
        
        </p>

        

        
            <p>Available since 1.4.1</p>
        
    </div>

    <div class="description">
        <p>Indicates whether or not this entity is attached to the state.</p>

    </div>

    

    

    
</div>

                
                    <div id="property_orientation" class="property item public">
    <h3 class="name"><code>orientation</code></h3>
    <span class="type">String</span>

    

    
        <span class="flag public">public</span>
    

    

    

    <div class="meta">
        
            <p>Inherited from
            <a href="../classes/Kiwi.GameObjects.Tilemap.TileMapLayer.html#property_orientation">
                Kiwi.GameObjects.Tilemap.TileMapLayer
            </a>
            
            but overwritten in
            
        
        
        <a href="../files/src_gameobjects_tilemap_TileMapLayerOrthogonal.ts.html#l50"><code>src&#x2F;gameobjects&#x2F;tilemap&#x2F;TileMapLayerOrthogonal.ts:50</code></a>
        
        </p>

        

        
    </div>

    <div class="description">
        <p>The orientation of the of tilemap. 
TileMaps can be either &#39;orthogonal&#39; (normal) or &#39;isometric&#39;.</p>

    </div>

    
        <p><strong>Default:</strong> &#x27;orthogonal&#x27;</p>
    

    

    
</div>

                
                    <div id="property_parent" class="property item public inherited">
    <h3 class="name"><code>parent</code></h3>
    <span class="type">Group</span>

    

    
        <span class="flag public">public</span>
    

    

    

    <div class="meta">
        
            
                <p>Inherited from
                <a href="../classes/Kiwi.Entity.html#property_parent">Kiwi.Entity</a>:
            
        
        
        <a href="../files/src_core_Entity.ts.html#l62"><code>src&#x2F;core&#x2F;Entity.ts:62</code></a>
        
        </p>

        

        
    </div>

    <div class="description">
        <p>The group that this entity belongs to/is a child of once added to one. If added onto the state then this is the state.</p>

    </div>

    

    

    
        <h4>Sub-properties:</h4>

        <ul class="params-list">
            
            <li class="param">
                
                    <code class="param-name">val</code>
                    <span class="type"><a href="../classes/Kiwi.Group.html" class="crosslink">Kiwi.Group</a></span>
                

                <div class="param-description">
                    
                </div>

                
            </li>
            
        </ul>
    
</div>

                
                    <div id="property_physics" class="property item public inherited">
    <h3 class="name"><code>physics</code></h3>
    <span class="type">ArcadePhysics</span>

    

    
        <span class="flag public">public</span>
    

    

    

    <div class="meta">
        
            
                <p>Inherited from
                <a href="../classes/Kiwi.GameObjects.Tilemap.TileMapLayer.html#property_physics">Kiwi.GameObjects.Tilemap.TileMapLayer</a>:
            
        
        
        <a href="../files/src_gameobjects_tilemap_TileMapLayer.ts.html#l64"><code>src&#x2F;gameobjects&#x2F;tilemap&#x2F;TileMapLayer.ts:64</code></a>
        
        </p>

        

        
    </div>

    <div class="description">
        <p>The physics component contained on the Tilemap. Use for basic collisions between People and Tiles.
Note: That tilemap layers a immovable and collisions with tiles are set on the individual TileTypes that are contained on the TileMap.</p>

    </div>

    

    

    
</div>

                
                    <div id="property_properties" class="property item public inherited">
    <h3 class="name"><code>properties</code></h3>
    <span class="type">Object</span>

    

    
        <span class="flag public">public</span>
    

    

    

    <div class="meta">
        
            
                <p>Inherited from
                <a href="../classes/Kiwi.GameObjects.Tilemap.TileMapLayer.html#property_properties">Kiwi.GameObjects.Tilemap.TileMapLayer</a>:
            
        
        
        <a href="../files/src_gameobjects_tilemap_TileMapLayer.ts.html#l101"><code>src&#x2F;gameobjects&#x2F;tilemap&#x2F;TileMapLayer.ts:101</code></a>
        
        </p>

        

        
    </div>

    <div class="description">
        <p>Properties about that this TileMapLayer has when it was created from a JSON file.</p>

    </div>

    

    

    
</div>

                
                    <div id="property_rotation" class="property item public inherited">
    <h3 class="name"><code>rotation</code></h3>
    <span class="type">Number</span>

    

    
        <span class="flag public">public</span>
    

    

    

    <div class="meta">
        
            
                <p>Inherited from
                <a href="../classes/Kiwi.Entity.html#property_rotation">Kiwi.Entity</a>:
            
        
        
<<<<<<< HEAD
        <a href="../files/src_core_Entity.ts.html#l181"><code>src\core\Entity.ts:181</code></a>
=======
        <a href="../files/src_core_Entity.ts.html#l181"><code>src&#x2F;core&#x2F;Entity.ts:181</code></a>
>>>>>>> 1456f679
        
        </p>

        

        
    </div>

    <div class="description">
        <p>Rotation of this Entity. This is just aliased to the transform property.</p>

    </div>

    

    

    
</div>

                
                    <div id="property_rotPointX" class="property item public inherited">
    <h3 class="name"><code>rotPointX</code></h3>
    <span class="type">Number</span>

    

    
        <span class="flag public">public</span>
    

    

    

    <div class="meta">
        
            
                <p>Inherited from
                <a href="../classes/Kiwi.Entity.html#property_rotPointX">Kiwi.Entity</a>:
            
        
        
<<<<<<< HEAD
        <a href="../files/src_core_Entity.ts.html#l194"><code>src\core\Entity.ts:194</code></a>
=======
        <a href="../files/src_core_Entity.ts.html#l194"><code>src&#x2F;core&#x2F;Entity.ts:194</code></a>
>>>>>>> 1456f679
        
        </p>

        

        
    </div>

    <div class="description">
        <p>The rotation point on the x-axis. This is just aliased to the rotPointX on the transform object.</p>

    </div>

    

    

    
</div>

                
                    <div id="property_rotPointY" class="property item public inherited">
    <h3 class="name"><code>rotPointY</code></h3>
    <span class="type">Number</span>

    

    
        <span class="flag public">public</span>
    

    

    

    <div class="meta">
        
            
                <p>Inherited from
                <a href="../classes/Kiwi.Entity.html#property_rotPointY">Kiwi.Entity</a>:
            
        
        
<<<<<<< HEAD
        <a href="../files/src_core_Entity.ts.html#l207"><code>src\core\Entity.ts:207</code></a>
=======
        <a href="../files/src_core_Entity.ts.html#l207"><code>src&#x2F;core&#x2F;Entity.ts:207</code></a>
>>>>>>> 1456f679
        
        </p>

        

        
    </div>

    <div class="description">
        <p>The rotation point on the y-axis. This is just aliased to the rotPointY on the transform object.</p>

    </div>

    

    

    
</div>

                
                    <div id="property_scale" class="property item public inherited">
    <h3 class="name"><code>scale</code></h3>
    <span class="type">Number</span>

    

    
        <span class="flag public">public</span>
    

    

    

    <div class="meta">
        
            
                <p>Inherited from
                <a href="../classes/Kiwi.Entity.html#property_scale">Kiwi.Entity</a>:
            
        
        
<<<<<<< HEAD
        <a href="../files/src_core_Entity.ts.html#l170"><code>src\core\Entity.ts:170</code></a>
=======
        <a href="../files/src_core_Entity.ts.html#l170"><code>src&#x2F;core&#x2F;Entity.ts:170</code></a>
>>>>>>> 1456f679
        
        </p>

        

        
            <p>Available since 1.1.0</p>
        
    </div>

    <div class="description">
        <p>Scale both axes of this Entity. This is just aliased to the transform property. This is WRITE-ONLY.</p>

    </div>

    

    

    
</div>

                
                    <div id="property_scaleX" class="property item public inherited">
    <h3 class="name"><code>scaleX</code></h3>
    <span class="type">Number</span>

    

    
        <span class="flag public">public</span>
    

    

    

    <div class="meta">
        
            
                <p>Inherited from
                <a href="../classes/Kiwi.Entity.html#property_scaleX">Kiwi.Entity</a>:
            
        
        
<<<<<<< HEAD
        <a href="../files/src_core_Entity.ts.html#l143"><code>src\core\Entity.ts:143</code></a>
=======
        <a href="../files/src_core_Entity.ts.html#l143"><code>src&#x2F;core&#x2F;Entity.ts:143</code></a>
>>>>>>> 1456f679
        
        </p>

        

        
    </div>

    <div class="description">
        <p>Scale X of this Entity. This is just aliased to the transform property.</p>

    </div>

    

    

    
</div>

                
                    <div id="property_scaleY" class="property item public inherited">
    <h3 class="name"><code>scaleY</code></h3>
    <span class="type">Number</span>

    

    
        <span class="flag public">public</span>
    

    

    

    <div class="meta">
        
            
                <p>Inherited from
                <a href="../classes/Kiwi.Entity.html#property_scaleY">Kiwi.Entity</a>:
            
        
        
<<<<<<< HEAD
        <a href="../files/src_core_Entity.ts.html#l156"><code>src\core\Entity.ts:156</code></a>
=======
        <a href="../files/src_core_Entity.ts.html#l156"><code>src&#x2F;core&#x2F;Entity.ts:156</code></a>
>>>>>>> 1456f679
        
        </p>

        

        
    </div>

    <div class="description">
        <p>Scale Y coordinate of this Entity. This is just aliased to the transform property.</p>

    </div>

    

    

    
</div>

                
                    <div id="property_state" class="property item public inherited">
    <h3 class="name"><code>state</code></h3>
    <span class="type">State</span>

    

    
        <span class="flag public">public</span>
    

    

    

    <div class="meta">
        
            
                <p>Inherited from
                <a href="../classes/Kiwi.Entity.html#property_state">Kiwi.Entity</a>:
            
        
        
<<<<<<< HEAD
        <a href="../files/src_core_Entity.ts.html#l425"><code>src\core\Entity.ts:425</code></a>
=======
        <a href="../files/src_core_Entity.ts.html#l425"><code>src&#x2F;core&#x2F;Entity.ts:425</code></a>
>>>>>>> 1456f679
        
        </p>

        

        
    </div>

    <div class="description">
        <p>The state this Entity belongs to (either the current game state or a persistent world state)</p>

    </div>

    

    

    
</div>

                
                    <div id="property_tileData" class="property item public inherited">
    <h3 class="name"><code>tileData</code></h3>
    <span class="type">Array</span>

    

    
        <span class="flag public">public</span>
    

    

    

    <div class="meta">
        
            
                <p>Inherited from
                <a href="../classes/Kiwi.GameObjects.Tilemap.TileMapLayer.html#property_tileData">Kiwi.GameObjects.Tilemap.TileMapLayer</a>:
            
        
        
        <a href="../files/src_gameobjects_tilemap_TileMapLayer.ts.html#l236"><code>src&#x2F;gameobjects&#x2F;tilemap&#x2F;TileMapLayer.ts:236</code></a>
        
        </p>

        

        
    </div>

    <div class="description">
        <p>READ ONLY: A list containing all of the types of tiles found on this TileMapLayer. 
Same as the <code>data</code> property.</p>

    </div>

    

    

    
</div>

                
                    <div id="property_tileHeight" class="property item public inherited">
    <h3 class="name"><code>tileHeight</code></h3>
    <span class="type">Number</span>

    

    
        <span class="flag public">public</span>
    

    

    

    <div class="meta">
        
            
                <p>Inherited from
                <a href="../classes/Kiwi.GameObjects.Tilemap.TileMapLayer.html#property_tileHeight">Kiwi.GameObjects.Tilemap.TileMapLayer</a>:
            
        
        
        <a href="../files/src_gameobjects_tilemap_TileMapLayer.ts.html#l133"><code>src&#x2F;gameobjects&#x2F;tilemap&#x2F;TileMapLayer.ts:133</code></a>
        
        </p>

        

        
    </div>

    <div class="description">
        <p>The height of a single tile.</p>

    </div>

    

    

    
</div>

                
                    <div id="property_tilemap" class="property item public inherited">
    <h3 class="name"><code>tilemap</code></h3>
    <span class="type">TileMap</span>

    

    
        <span class="flag public">public</span>
    

    

    

    <div class="meta">
        
            
                <p>Inherited from
                <a href="../classes/Kiwi.GameObjects.Tilemap.TileMapLayer.html#property_tilemap">Kiwi.GameObjects.Tilemap.TileMapLayer</a>:
            
        
        
        <a href="../files/src_gameobjects_tilemap_TileMapLayer.ts.html#l93"><code>src&#x2F;gameobjects&#x2F;tilemap&#x2F;TileMapLayer.ts:93</code></a>
        
        </p>

        

        
    </div>

    <div class="description">
        <p>The tilemap that this TileMapLayer is a part of.</p>

    </div>

    

    

    
</div>

                
                    <div id="property_tileWidth" class="property item public inherited">
    <h3 class="name"><code>tileWidth</code></h3>
    <span class="type">Number</span>

    

    
        <span class="flag public">public</span>
    

    

    

    <div class="meta">
        
            
                <p>Inherited from
                <a href="../classes/Kiwi.GameObjects.Tilemap.TileMapLayer.html#property_tileWidth">Kiwi.GameObjects.Tilemap.TileMapLayer</a>:
            
        
        
        <a href="../files/src_gameobjects_tilemap_TileMapLayer.ts.html#l125"><code>src&#x2F;gameobjects&#x2F;tilemap&#x2F;TileMapLayer.ts:125</code></a>
        
        </p>

        

        
    </div>

    <div class="description">
        <p>The width of a single tile.</p>

    </div>

    

    

    
</div>

                
                    <div id="property_transform" class="property item public inherited">
    <h3 class="name"><code>transform</code></h3>
    <span class="type"><a href="../classes/Kiwi.Geom.Transform.html" class="crosslink">Kiwi.Geom.Transform</a></span>

    

    
        <span class="flag public">public</span>
    

    

    

    <div class="meta">
        
            
                <p>Inherited from
                <a href="../classes/Kiwi.Entity.html#property_transform">Kiwi.Entity</a>:
            
        
        
        <a href="../files/src_core_Entity.ts.html#l46"><code>src&#x2F;core&#x2F;Entity.ts:46</code></a>
        
        </p>

        

        
    </div>

    <div class="description">
        <p>Represents the position, scale, rotation and registration of this Entity.</p>

    </div>

    

    

    
</div>

                
                    <div id="property_visible" class="property item public inherited">
    <h3 class="name"><code>visible</code></h3>
    <span class="type">Boolean</span>

    

    
        <span class="flag public">public</span>
    

    

    

    <div class="meta">
        
            
                <p>Inherited from
                <a href="../classes/Kiwi.Entity.html#property_visible">Kiwi.Entity</a>:
            
        
        
<<<<<<< HEAD
        <a href="../files/src_core_Entity.ts.html#l291"><code>src\core\Entity.ts:291</code></a>
=======
        <a href="../files/src_core_Entity.ts.html#l291"><code>src&#x2F;core&#x2F;Entity.ts:291</code></a>
>>>>>>> 1456f679
        
        </p>

        

        
    </div>

    <div class="description">
        <p>Set the visibility of this entity. True or False.</p>

    </div>

    
        <p><strong>Default:</strong> true</p>
    

    

    
</div>

                
                    <div id="property_width" class="property item public inherited">
    <h3 class="name"><code>width</code></h3>
    <span class="type">Number</span>

    

    
        <span class="flag public">public</span>
    

    

    

    <div class="meta">
        
            <p>Inherited from
            <a href="../classes/Kiwi.Entity.html#property_width">
                Kiwi.Entity
            </a>
            
            but overwritten in
            
        
        
        <a href="../files/src_gameobjects_tilemap_TileMapLayer.ts.html#l109"><code>src&#x2F;gameobjects&#x2F;tilemap&#x2F;TileMapLayer.ts:109</code></a>
        
        </p>

        

        
    </div>

    <div class="description">
        <p>The width of this TileMap in tiles.</p>

    </div>

    

    

    
</div>

                
                    <div id="property_widthInPixels" class="property item public inherited">
    <h3 class="name"><code>widthInPixels</code></h3>
    <span class="type">Number</span>

    

    
        <span class="flag public">public</span>
    

    

    

    <div class="meta">
        
            
                <p>Inherited from
                <a href="../classes/Kiwi.GameObjects.Tilemap.TileMapLayer.html#property_widthInPixels">Kiwi.GameObjects.Tilemap.TileMapLayer</a>:
            
        
        
        <a href="../files/src_gameobjects_tilemap_TileMapLayer.ts.html#l149"><code>src&#x2F;gameobjects&#x2F;tilemap&#x2F;TileMapLayer.ts:149</code></a>
        
        </p>

        

        
    </div>

    <div class="description">
        <p>The width of the layer in pixels. This property is READ ONLY.</p>

    </div>

    

    

    
</div>

                
                    <div id="property_willRender" class="property item public deprecated inherited">
    <h3 class="name"><code>willRender</code></h3>
    <span class="type">Boolean</span>

    
        <span class="flag deprecated" title="Use visible instead">deprecated</span>
    

    
        <span class="flag public">public</span>
    

    

    

    <div class="meta">
        
            
                <p>Inherited from
                <a href="../classes/Kiwi.Entity.html#property_willRender">Kiwi.Entity</a>:
            
        
        
<<<<<<< HEAD
        <a href="../files/src_core_Entity.ts.html#l570"><code>src\core\Entity.ts:570</code></a>
=======
        <a href="../files/src_core_Entity.ts.html#l570"><code>src&#x2F;core&#x2F;Entity.ts:570</code></a>
>>>>>>> 1456f679
        
        </p>

        
            <p>Deprecated: Use visible instead</p>
        

        
    </div>

    <div class="description">
        <p>Toggles if this Entity will be rendered.</p>

    </div>

    
        <p><strong>Default:</strong> true</p>
    

    

    
</div>

                
                    <div id="property_worldX" class="property item public inherited">
    <h3 class="name"><code>worldX</code></h3>
    <span class="type">Number</span>

    

    
        <span class="flag public">public</span>
    

    

    

    <div class="meta">
        
            
                <p>Inherited from
                <a href="../classes/Kiwi.Entity.html#property_worldX">Kiwi.Entity</a>:
            
        
        
<<<<<<< HEAD
        <a href="../files/src_core_Entity.ts.html#l121"><code>src\core\Entity.ts:121</code></a>
=======
        <a href="../files/src_core_Entity.ts.html#l121"><code>src&#x2F;core&#x2F;Entity.ts:121</code></a>
>>>>>>> 1456f679
        
        </p>

        

        
            <p>Available since 1.1.0</p>
        
    </div>

    <div class="description">
        <p>X coordinate of this Entity in world space; that is, after inheriting parent transforms. This is just aliased to the transform property. Property is READ-ONLY.</p>

    </div>

    

    

    
</div>

                
                    <div id="property_worldY" class="property item public inherited">
    <h3 class="name"><code>worldY</code></h3>
    <span class="type">Number</span>

    

    
        <span class="flag public">public</span>
    

    

    

    <div class="meta">
        
            
                <p>Inherited from
                <a href="../classes/Kiwi.Entity.html#property_worldY">Kiwi.Entity</a>:
            
        
        
<<<<<<< HEAD
        <a href="../files/src_core_Entity.ts.html#l132"><code>src\core\Entity.ts:132</code></a>
=======
        <a href="../files/src_core_Entity.ts.html#l132"><code>src&#x2F;core&#x2F;Entity.ts:132</code></a>
>>>>>>> 1456f679
        
        </p>

        

        
            <p>Available since 1.1.0</p>
        
    </div>

    <div class="description">
        <p>Y coordinate of this Entity in world space; that is, after inheriting parent transforms. This is just aliased to the transform property. Property is READ-ONLY.</p>

    </div>

    

    

    
</div>

                
                    <div id="property_x" class="property item public inherited">
    <h3 class="name"><code>x</code></h3>
    <span class="type">Number</span>

    

    
        <span class="flag public">public</span>
    

    

    

    <div class="meta">
        
            
                <p>Inherited from
                <a href="../classes/Kiwi.Entity.html#property_x">Kiwi.Entity</a>:
            
        
        
<<<<<<< HEAD
        <a href="../files/src_core_Entity.ts.html#l94"><code>src\core\Entity.ts:94</code></a>
=======
        <a href="../files/src_core_Entity.ts.html#l94"><code>src&#x2F;core&#x2F;Entity.ts:94</code></a>
>>>>>>> 1456f679
        
        </p>

        

        
    </div>

    <div class="description">
        <p>X coordinate of this Entity. This is just aliased to the transform property.</p>

    </div>

    

    

    
</div>

                
                    <div id="property_y" class="property item public inherited">
    <h3 class="name"><code>y</code></h3>
    <span class="type">Number</span>

    

    
        <span class="flag public">public</span>
    

    

    

    <div class="meta">
        
            
                <p>Inherited from
                <a href="../classes/Kiwi.Entity.html#property_y">Kiwi.Entity</a>:
            
        
        
<<<<<<< HEAD
        <a href="../files/src_core_Entity.ts.html#l107"><code>src\core\Entity.ts:107</code></a>
=======
        <a href="../files/src_core_Entity.ts.html#l107"><code>src&#x2F;core&#x2F;Entity.ts:107</code></a>
>>>>>>> 1456f679
        
        </p>

        

        
    </div>

    <div class="description">
        <p>Y coordinate of this Entity. This is just aliased to the transform property.</p>

    </div>

    

    

    
</div>

                
            </div>
        

        

        
    </div>
</div>

                    </div>
                </div>
            </div>
        </div>
    </div>
</div>
<script src="../assets/vendor/prettify/prettify-min.js"></script>
<script>prettyPrint();</script>
<script src="../assets/js/yui-prettify.js"></script>
<script src="../assets/../api.js"></script>
<script src="../assets/js/api-filter.js"></script>
<script src="../assets/js/api-list.js"></script>
<script src="../assets/js/api-search.js"></script>
<script src="../assets/js/apidocs.js"></script>
</body>
</html><|MERGE_RESOLUTION|>--- conflicted
+++ resolved
@@ -1570,11 +1570,7 @@
             
         
         
-<<<<<<< HEAD
-        <a href="../files/src_core_Entity.ts.html#l481"><code>src\core\Entity.ts:481</code></a>
-=======
         <a href="../files/src_core_Entity.ts.html#l481"><code>src&#x2F;core&#x2F;Entity.ts:481</code></a>
->>>>>>> 1456f679
         
         </p>
 
@@ -1985,11 +1981,7 @@
             
         
         
-<<<<<<< HEAD
-        <a href="../files/src_core_Entity.ts.html#l703"><code>src\core\Entity.ts:703</code></a>
-=======
         <a href="../files/src_core_Entity.ts.html#l703"><code>src&#x2F;core&#x2F;Entity.ts:703</code></a>
->>>>>>> 1456f679
         
         </p>
 
@@ -3320,11 +3312,7 @@
             
         
         
-<<<<<<< HEAD
-        <a href="../files/src_core_Entity.ts.html#l516"><code>src\core\Entity.ts:516</code></a>
-=======
         <a href="../files/src_core_Entity.ts.html#l516"><code>src&#x2F;core&#x2F;Entity.ts:516</code></a>
->>>>>>> 1456f679
         
         </p>
 
@@ -3682,11 +3670,7 @@
             
         
         
-<<<<<<< HEAD
-        <a href="../files/src_core_Entity.ts.html#l500"><code>src\core\Entity.ts:500</code></a>
-=======
         <a href="../files/src_core_Entity.ts.html#l500"><code>src&#x2F;core&#x2F;Entity.ts:500</code></a>
->>>>>>> 1456f679
         
         </p>
 
@@ -3878,11 +3862,7 @@
             
         
         
-<<<<<<< HEAD
-        <a href="../files/src_core_Entity.ts.html#l689"><code>src\core\Entity.ts:689</code></a>
-=======
         <a href="../files/src_core_Entity.ts.html#l689"><code>src&#x2F;core&#x2F;Entity.ts:689</code></a>
->>>>>>> 1456f679
         
         </p>
 
@@ -5051,11 +5031,7 @@
             
         
         
-<<<<<<< HEAD
-        <a href="../files/src_core_Entity.ts.html#l537"><code>src\core\Entity.ts:537</code></a>
-=======
         <a href="../files/src_core_Entity.ts.html#l537"><code>src&#x2F;core&#x2F;Entity.ts:537</code></a>
->>>>>>> 1456f679
         
         </p>
 
@@ -5101,11 +5077,7 @@
             
         
         
-<<<<<<< HEAD
-        <a href="../files/src_core_Entity.ts.html#l258"><code>src\core\Entity.ts:258</code></a>
-=======
         <a href="../files/src_core_Entity.ts.html#l258"><code>src&#x2F;core&#x2F;Entity.ts:258</code></a>
->>>>>>> 1456f679
         
         </p>
 
@@ -5149,11 +5121,7 @@
             
         
         
-<<<<<<< HEAD
-        <a href="../files/src_core_Entity.ts.html#l368"><code>src\core\Entity.ts:368</code></a>
-=======
         <a href="../files/src_core_Entity.ts.html#l368"><code>src&#x2F;core&#x2F;Entity.ts:368</code></a>
->>>>>>> 1456f679
         
         </p>
 
@@ -5199,11 +5167,7 @@
             
         
         
-<<<<<<< HEAD
-        <a href="../files/src_core_Entity.ts.html#l609"><code>src\core\Entity.ts:609</code></a>
-=======
         <a href="../files/src_core_Entity.ts.html#l609"><code>src&#x2F;core&#x2F;Entity.ts:609</code></a>
->>>>>>> 1456f679
         
         </p>
 
@@ -5291,11 +5255,7 @@
             
         
         
-<<<<<<< HEAD
-        <a href="../files/src_core_Entity.ts.html#l630"><code>src\core\Entity.ts:630</code></a>
-=======
         <a href="../files/src_core_Entity.ts.html#l630"><code>src&#x2F;core&#x2F;Entity.ts:630</code></a>
->>>>>>> 1456f679
         
         </p>
 
@@ -5339,11 +5299,7 @@
             
         
         
-<<<<<<< HEAD
-        <a href="../files/src_core_Entity.ts.html#l450"><code>src\core\Entity.ts:450</code></a>
-=======
         <a href="../files/src_core_Entity.ts.html#l450"><code>src&#x2F;core&#x2F;Entity.ts:450</code></a>
->>>>>>> 1456f679
         
         </p>
 
@@ -5389,11 +5345,7 @@
             
         
         
-<<<<<<< HEAD
-        <a href="../files/src_core_Entity.ts.html#l585"><code>src\core\Entity.ts:585</code></a>
-=======
         <a href="../files/src_core_Entity.ts.html#l585"><code>src&#x2F;core&#x2F;Entity.ts:585</code></a>
->>>>>>> 1456f679
         
         </p>
 
@@ -5663,11 +5615,7 @@
             
         
         
-<<<<<<< HEAD
-        <a href="../files/src_core_Entity.ts.html#l471"><code>src\core\Entity.ts:471</code></a>
-=======
         <a href="../files/src_core_Entity.ts.html#l471"><code>src&#x2F;core&#x2F;Entity.ts:471</code></a>
->>>>>>> 1456f679
         
         </p>
 
@@ -5758,11 +5706,7 @@
             
         
         
-<<<<<<< HEAD
-        <a href="../files/src_core_Entity.ts.html#l282"><code>src\core\Entity.ts:282</code></a>
-=======
         <a href="../files/src_core_Entity.ts.html#l282"><code>src&#x2F;core&#x2F;Entity.ts:282</code></a>
->>>>>>> 1456f679
         
         </p>
 
@@ -5810,11 +5754,7 @@
             
         
         
-<<<<<<< HEAD
-        <a href="../files/src_core_Entity.ts.html#l560"><code>src\core\Entity.ts:560</code></a>
-=======
         <a href="../files/src_core_Entity.ts.html#l560"><code>src&#x2F;core&#x2F;Entity.ts:560</code></a>
->>>>>>> 1456f679
         
         </p>
 
@@ -5862,11 +5802,7 @@
             
         
         
-<<<<<<< HEAD
-        <a href="../files/src_core_Entity.ts.html#l546"><code>src\core\Entity.ts:546</code></a>
-=======
         <a href="../files/src_core_Entity.ts.html#l546"><code>src&#x2F;core&#x2F;Entity.ts:546</code></a>
->>>>>>> 1456f679
         
         </p>
 
@@ -5911,11 +5847,7 @@
             
         
         
-<<<<<<< HEAD
-        <a href="../files/src_core_Entity.ts.html#l266"><code>src\core\Entity.ts:266</code></a>
-=======
         <a href="../files/src_core_Entity.ts.html#l266"><code>src&#x2F;core&#x2F;Entity.ts:266</code></a>
->>>>>>> 1456f679
         
         </p>
 
@@ -5959,11 +5891,7 @@
             
         
         
-<<<<<<< HEAD
-        <a href="../files/src_core_Entity.ts.html#l220"><code>src\core\Entity.ts:220</code></a>
-=======
         <a href="../files/src_core_Entity.ts.html#l220"><code>src&#x2F;core&#x2F;Entity.ts:220</code></a>
->>>>>>> 1456f679
         
         </p>
 
@@ -6009,11 +5937,7 @@
             
         
         
-<<<<<<< HEAD
-        <a href="../files/src_core_Entity.ts.html#l234"><code>src\core\Entity.ts:234</code></a>
-=======
         <a href="../files/src_core_Entity.ts.html#l234"><code>src&#x2F;core&#x2F;Entity.ts:234</code></a>
->>>>>>> 1456f679
         
         </p>
 
@@ -6161,11 +6085,7 @@
             
         
         
-<<<<<<< HEAD
-        <a href="../files/src_core_Entity.ts.html#l617"><code>src\core\Entity.ts:617</code></a>
-=======
         <a href="../files/src_core_Entity.ts.html#l617"><code>src&#x2F;core&#x2F;Entity.ts:617</code></a>
->>>>>>> 1456f679
         
         </p>
 
@@ -6209,11 +6129,7 @@
             
         
         
-<<<<<<< HEAD
-        <a href="../files/src_core_Entity.ts.html#l409"><code>src\core\Entity.ts:409</code></a>
-=======
         <a href="../files/src_core_Entity.ts.html#l409"><code>src&#x2F;core&#x2F;Entity.ts:409</code></a>
->>>>>>> 1456f679
         
         </p>
 
@@ -6487,11 +6403,7 @@
             
         
         
-<<<<<<< HEAD
-        <a href="../files/src_core_Entity.ts.html#l638"><code>src\core\Entity.ts:638</code></a>
-=======
         <a href="../files/src_core_Entity.ts.html#l638"><code>src&#x2F;core&#x2F;Entity.ts:638</code></a>
->>>>>>> 1456f679
         
         </p>
 
@@ -6535,11 +6447,7 @@
             
         
         
-<<<<<<< HEAD
-        <a href="../files/src_core_Entity.ts.html#l458"><code>src\core\Entity.ts:458</code></a>
-=======
         <a href="../files/src_core_Entity.ts.html#l458"><code>src&#x2F;core&#x2F;Entity.ts:458</code></a>
->>>>>>> 1456f679
         
         </p>
 
@@ -6583,11 +6491,7 @@
             
         
         
-<<<<<<< HEAD
-        <a href="../files/src_core_Entity.ts.html#l417"><code>src\core\Entity.ts:417</code></a>
-=======
         <a href="../files/src_core_Entity.ts.html#l417"><code>src&#x2F;core&#x2F;Entity.ts:417</code></a>
->>>>>>> 1456f679
         
         </p>
 
@@ -6722,11 +6626,7 @@
             
         
         
-<<<<<<< HEAD
-        <a href="../files/src_core_Entity.ts.html#l433"><code>src\core\Entity.ts:433</code></a>
-=======
         <a href="../files/src_core_Entity.ts.html#l433"><code>src&#x2F;core&#x2F;Entity.ts:433</code></a>
->>>>>>> 1456f679
         
         </p>
 
@@ -6772,11 +6672,7 @@
             
         
         
-<<<<<<< HEAD
-        <a href="../files/src_core_Entity.ts.html#l594"><code>src\core\Entity.ts:594</code></a>
-=======
         <a href="../files/src_core_Entity.ts.html#l594"><code>src&#x2F;core&#x2F;Entity.ts:594</code></a>
->>>>>>> 1456f679
         
         </p>
 
@@ -6823,11 +6719,7 @@
             
         
         
-<<<<<<< HEAD
-        <a href="../files/src_core_Entity.ts.html#l441"><code>src\core\Entity.ts:441</code></a>
-=======
         <a href="../files/src_core_Entity.ts.html#l441"><code>src&#x2F;core&#x2F;Entity.ts:441</code></a>
->>>>>>> 1456f679
         
         </p>
 
@@ -6873,11 +6765,7 @@
             
         
         
-<<<<<<< HEAD
-        <a href="../files/src_core_Entity.ts.html#l77"><code>src\core\Entity.ts:77</code></a>
-=======
         <a href="../files/src_core_Entity.ts.html#l77"><code>src&#x2F;core&#x2F;Entity.ts:77</code></a>
->>>>>>> 1456f679
         
         </p>
 
@@ -7125,11 +7013,7 @@
             
         
         
-<<<<<<< HEAD
-        <a href="../files/src_core_Entity.ts.html#l181"><code>src\core\Entity.ts:181</code></a>
-=======
         <a href="../files/src_core_Entity.ts.html#l181"><code>src&#x2F;core&#x2F;Entity.ts:181</code></a>
->>>>>>> 1456f679
         
         </p>
 
@@ -7173,11 +7057,7 @@
             
         
         
-<<<<<<< HEAD
-        <a href="../files/src_core_Entity.ts.html#l194"><code>src\core\Entity.ts:194</code></a>
-=======
         <a href="../files/src_core_Entity.ts.html#l194"><code>src&#x2F;core&#x2F;Entity.ts:194</code></a>
->>>>>>> 1456f679
         
         </p>
 
@@ -7221,11 +7101,7 @@
             
         
         
-<<<<<<< HEAD
-        <a href="../files/src_core_Entity.ts.html#l207"><code>src\core\Entity.ts:207</code></a>
-=======
         <a href="../files/src_core_Entity.ts.html#l207"><code>src&#x2F;core&#x2F;Entity.ts:207</code></a>
->>>>>>> 1456f679
         
         </p>
 
@@ -7269,11 +7145,7 @@
             
         
         
-<<<<<<< HEAD
-        <a href="../files/src_core_Entity.ts.html#l170"><code>src\core\Entity.ts:170</code></a>
-=======
         <a href="../files/src_core_Entity.ts.html#l170"><code>src&#x2F;core&#x2F;Entity.ts:170</code></a>
->>>>>>> 1456f679
         
         </p>
 
@@ -7319,11 +7191,7 @@
             
         
         
-<<<<<<< HEAD
-        <a href="../files/src_core_Entity.ts.html#l143"><code>src\core\Entity.ts:143</code></a>
-=======
         <a href="../files/src_core_Entity.ts.html#l143"><code>src&#x2F;core&#x2F;Entity.ts:143</code></a>
->>>>>>> 1456f679
         
         </p>
 
@@ -7367,11 +7235,7 @@
             
         
         
-<<<<<<< HEAD
-        <a href="../files/src_core_Entity.ts.html#l156"><code>src\core\Entity.ts:156</code></a>
-=======
         <a href="../files/src_core_Entity.ts.html#l156"><code>src&#x2F;core&#x2F;Entity.ts:156</code></a>
->>>>>>> 1456f679
         
         </p>
 
@@ -7415,11 +7279,7 @@
             
         
         
-<<<<<<< HEAD
-        <a href="../files/src_core_Entity.ts.html#l425"><code>src\core\Entity.ts:425</code></a>
-=======
         <a href="../files/src_core_Entity.ts.html#l425"><code>src&#x2F;core&#x2F;Entity.ts:425</code></a>
->>>>>>> 1456f679
         
         </p>
 
@@ -7684,11 +7544,7 @@
             
         
         
-<<<<<<< HEAD
-        <a href="../files/src_core_Entity.ts.html#l291"><code>src\core\Entity.ts:291</code></a>
-=======
         <a href="../files/src_core_Entity.ts.html#l291"><code>src&#x2F;core&#x2F;Entity.ts:291</code></a>
->>>>>>> 1456f679
         
         </p>
 
@@ -7827,11 +7683,7 @@
             
         
         
-<<<<<<< HEAD
-        <a href="../files/src_core_Entity.ts.html#l570"><code>src\core\Entity.ts:570</code></a>
-=======
         <a href="../files/src_core_Entity.ts.html#l570"><code>src&#x2F;core&#x2F;Entity.ts:570</code></a>
->>>>>>> 1456f679
         
         </p>
 
@@ -7879,11 +7731,7 @@
             
         
         
-<<<<<<< HEAD
-        <a href="../files/src_core_Entity.ts.html#l121"><code>src\core\Entity.ts:121</code></a>
-=======
         <a href="../files/src_core_Entity.ts.html#l121"><code>src&#x2F;core&#x2F;Entity.ts:121</code></a>
->>>>>>> 1456f679
         
         </p>
 
@@ -7929,11 +7777,7 @@
             
         
         
-<<<<<<< HEAD
-        <a href="../files/src_core_Entity.ts.html#l132"><code>src\core\Entity.ts:132</code></a>
-=======
         <a href="../files/src_core_Entity.ts.html#l132"><code>src&#x2F;core&#x2F;Entity.ts:132</code></a>
->>>>>>> 1456f679
         
         </p>
 
@@ -7979,11 +7823,7 @@
             
         
         
-<<<<<<< HEAD
-        <a href="../files/src_core_Entity.ts.html#l94"><code>src\core\Entity.ts:94</code></a>
-=======
         <a href="../files/src_core_Entity.ts.html#l94"><code>src&#x2F;core&#x2F;Entity.ts:94</code></a>
->>>>>>> 1456f679
         
         </p>
 
@@ -8027,11 +7867,7 @@
             
         
         
-<<<<<<< HEAD
-        <a href="../files/src_core_Entity.ts.html#l107"><code>src\core\Entity.ts:107</code></a>
-=======
         <a href="../files/src_core_Entity.ts.html#l107"><code>src&#x2F;core&#x2F;Entity.ts:107</code></a>
->>>>>>> 1456f679
         
         </p>
 
