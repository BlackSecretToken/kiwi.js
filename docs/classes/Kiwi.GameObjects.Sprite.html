--- conflicted
+++ resolved
@@ -1098,11 +1098,7 @@
             
         
         
-<<<<<<< HEAD
-        <a href="../files/src_core_Entity.ts.html#l481"><code>src\core\Entity.ts:481</code></a>
-=======
         <a href="../files/src_core_Entity.ts.html#l481"><code>src&#x2F;core&#x2F;Entity.ts:481</code></a>
->>>>>>> 55f210fa
         
         </p>
 
@@ -1183,11 +1179,7 @@
             
         
         
-<<<<<<< HEAD
-        <a href="../files/src_core_Entity.ts.html#l349"><code>src\core\Entity.ts:349</code></a>
-=======
         <a href="../files/src_core_Entity.ts.html#l349"><code>src&#x2F;core&#x2F;Entity.ts:349</code></a>
->>>>>>> 55f210fa
         
         </p>
 
@@ -1253,11 +1245,7 @@
             
         
         
-<<<<<<< HEAD
-        <a href="../files/src_core_Entity.ts.html#l703"><code>src\core\Entity.ts:703</code></a>
-=======
         <a href="../files/src_core_Entity.ts.html#l703"><code>src&#x2F;core&#x2F;Entity.ts:703</code></a>
->>>>>>> 55f210fa
         
         </p>
 
@@ -1353,11 +1341,7 @@
             
         
         
-<<<<<<< HEAD
-        <a href="../files/src_core_Entity.ts.html#l516"><code>src\core\Entity.ts:516</code></a>
-=======
         <a href="../files/src_core_Entity.ts.html#l516"><code>src&#x2F;core&#x2F;Entity.ts:516</code></a>
->>>>>>> 55f210fa
         
         </p>
 
@@ -1533,11 +1517,7 @@
             
         
         
-<<<<<<< HEAD
-        <a href="../files/src_core_Entity.ts.html#l500"><code>src\core\Entity.ts:500</code></a>
-=======
         <a href="../files/src_core_Entity.ts.html#l500"><code>src&#x2F;core&#x2F;Entity.ts:500</code></a>
->>>>>>> 55f210fa
         
         </p>
 
@@ -1849,11 +1829,7 @@
             
         
         
-<<<<<<< HEAD
-        <a href="../files/src_core_Entity.ts.html#l338"><code>src\core\Entity.ts:338</code></a>
-=======
         <a href="../files/src_core_Entity.ts.html#l338"><code>src&#x2F;core&#x2F;Entity.ts:338</code></a>
->>>>>>> 55f210fa
         
         </p>
 
@@ -1943,11 +1919,7 @@
             
         
         
-<<<<<<< HEAD
-        <a href="../files/src_core_Entity.ts.html#l327"><code>src\core\Entity.ts:327</code></a>
-=======
         <a href="../files/src_core_Entity.ts.html#l327"><code>src&#x2F;core&#x2F;Entity.ts:327</code></a>
->>>>>>> 55f210fa
         
         </p>
 
@@ -2083,11 +2055,7 @@
             
         
         
-<<<<<<< HEAD
-        <a href="../files/src_core_Entity.ts.html#l537"><code>src\core\Entity.ts:537</code></a>
-=======
         <a href="../files/src_core_Entity.ts.html#l537"><code>src&#x2F;core&#x2F;Entity.ts:537</code></a>
->>>>>>> 55f210fa
         
         </p>
 
@@ -2133,11 +2101,7 @@
             
         
         
-<<<<<<< HEAD
-        <a href="../files/src_core_Entity.ts.html#l258"><code>src\core\Entity.ts:258</code></a>
-=======
         <a href="../files/src_core_Entity.ts.html#l258"><code>src&#x2F;core&#x2F;Entity.ts:258</code></a>
->>>>>>> 55f210fa
         
         </p>
 
@@ -2181,11 +2145,7 @@
             
         
         
-<<<<<<< HEAD
-        <a href="../files/src_core_Entity.ts.html#l368"><code>src\core\Entity.ts:368</code></a>
-=======
         <a href="../files/src_core_Entity.ts.html#l368"><code>src&#x2F;core&#x2F;Entity.ts:368</code></a>
->>>>>>> 55f210fa
         
         </p>
 
@@ -2231,11 +2191,7 @@
             
         
         
-<<<<<<< HEAD
-        <a href="../files/src_core_Entity.ts.html#l609"><code>src\core\Entity.ts:609</code></a>
-=======
         <a href="../files/src_core_Entity.ts.html#l609"><code>src&#x2F;core&#x2F;Entity.ts:609</code></a>
->>>>>>> 55f210fa
         
         </p>
 
@@ -2279,11 +2235,7 @@
             
         
         
-<<<<<<< HEAD
-        <a href="../files/src_core_Entity.ts.html#l630"><code>src\core\Entity.ts:630</code></a>
-=======
         <a href="../files/src_core_Entity.ts.html#l630"><code>src&#x2F;core&#x2F;Entity.ts:630</code></a>
->>>>>>> 55f210fa
         
         </p>
 
@@ -2327,11 +2279,7 @@
             
         
         
-<<<<<<< HEAD
-        <a href="../files/src_core_Entity.ts.html#l450"><code>src\core\Entity.ts:450</code></a>
-=======
         <a href="../files/src_core_Entity.ts.html#l450"><code>src&#x2F;core&#x2F;Entity.ts:450</code></a>
->>>>>>> 55f210fa
         
         </p>
 
@@ -2377,11 +2325,7 @@
             
         
         
-<<<<<<< HEAD
-        <a href="../files/src_core_Entity.ts.html#l585"><code>src\core\Entity.ts:585</code></a>
-=======
         <a href="../files/src_core_Entity.ts.html#l585"><code>src&#x2F;core&#x2F;Entity.ts:585</code></a>
->>>>>>> 55f210fa
         
         </p>
 
@@ -2519,11 +2463,7 @@
             
         
         
-<<<<<<< HEAD
-        <a href="../files/src_core_Entity.ts.html#l471"><code>src\core\Entity.ts:471</code></a>
-=======
         <a href="../files/src_core_Entity.ts.html#l471"><code>src&#x2F;core&#x2F;Entity.ts:471</code></a>
->>>>>>> 55f210fa
         
         </p>
 
@@ -2570,11 +2510,7 @@
             
         
         
-<<<<<<< HEAD
-        <a href="../files/src_core_Entity.ts.html#l282"><code>src\core\Entity.ts:282</code></a>
-=======
         <a href="../files/src_core_Entity.ts.html#l282"><code>src&#x2F;core&#x2F;Entity.ts:282</code></a>
->>>>>>> 55f210fa
         
         </p>
 
@@ -2622,11 +2558,7 @@
             
         
         
-<<<<<<< HEAD
-        <a href="../files/src_core_Entity.ts.html#l560"><code>src\core\Entity.ts:560</code></a>
-=======
         <a href="../files/src_core_Entity.ts.html#l560"><code>src&#x2F;core&#x2F;Entity.ts:560</code></a>
->>>>>>> 55f210fa
         
         </p>
 
@@ -2674,11 +2606,7 @@
             
         
         
-<<<<<<< HEAD
-        <a href="../files/src_core_Entity.ts.html#l546"><code>src\core\Entity.ts:546</code></a>
-=======
         <a href="../files/src_core_Entity.ts.html#l546"><code>src&#x2F;core&#x2F;Entity.ts:546</code></a>
->>>>>>> 55f210fa
         
         </p>
 
@@ -2723,11 +2651,7 @@
             
         
         
-<<<<<<< HEAD
-        <a href="../files/src_core_Entity.ts.html#l266"><code>src\core\Entity.ts:266</code></a>
-=======
         <a href="../files/src_core_Entity.ts.html#l266"><code>src&#x2F;core&#x2F;Entity.ts:266</code></a>
->>>>>>> 55f210fa
         
         </p>
 
@@ -2771,11 +2695,7 @@
             
         
         
-<<<<<<< HEAD
-        <a href="../files/src_core_Entity.ts.html#l220"><code>src\core\Entity.ts:220</code></a>
-=======
         <a href="../files/src_core_Entity.ts.html#l220"><code>src&#x2F;core&#x2F;Entity.ts:220</code></a>
->>>>>>> 55f210fa
         
         </p>
 
@@ -2821,11 +2741,7 @@
             
         
         
-<<<<<<< HEAD
-        <a href="../files/src_core_Entity.ts.html#l234"><code>src\core\Entity.ts:234</code></a>
-=======
         <a href="../files/src_core_Entity.ts.html#l234"><code>src&#x2F;core&#x2F;Entity.ts:234</code></a>
->>>>>>> 55f210fa
         
         </p>
 
@@ -2919,11 +2835,7 @@
             
         
         
-<<<<<<< HEAD
-        <a href="../files/src_core_Entity.ts.html#l360"><code>src\core\Entity.ts:360</code></a>
-=======
         <a href="../files/src_core_Entity.ts.html#l360"><code>src&#x2F;core&#x2F;Entity.ts:360</code></a>
->>>>>>> 55f210fa
         
         </p>
 
@@ -3014,11 +2926,7 @@
             
         
         
-<<<<<<< HEAD
-        <a href="../files/src_core_Entity.ts.html#l377"><code>src\core\Entity.ts:377</code></a>
-=======
         <a href="../files/src_core_Entity.ts.html#l377"><code>src&#x2F;core&#x2F;Entity.ts:377</code></a>
->>>>>>> 55f210fa
         
         </p>
 
@@ -3065,11 +2973,7 @@
             
         
         
-<<<<<<< HEAD
-        <a href="../files/src_core_Entity.ts.html#l617"><code>src\core\Entity.ts:617</code></a>
-=======
         <a href="../files/src_core_Entity.ts.html#l617"><code>src&#x2F;core&#x2F;Entity.ts:617</code></a>
->>>>>>> 55f210fa
         
         </p>
 
@@ -3113,11 +3017,7 @@
             
         
         
-<<<<<<< HEAD
-        <a href="../files/src_core_Entity.ts.html#l409"><code>src\core\Entity.ts:409</code></a>
-=======
         <a href="../files/src_core_Entity.ts.html#l409"><code>src&#x2F;core&#x2F;Entity.ts:409</code></a>
->>>>>>> 55f210fa
         
         </p>
 
@@ -3161,11 +3061,7 @@
             
         
         
-<<<<<<< HEAD
-        <a href="../files/src_core_Entity.ts.html#l638"><code>src\core\Entity.ts:638</code></a>
-=======
         <a href="../files/src_core_Entity.ts.html#l638"><code>src&#x2F;core&#x2F;Entity.ts:638</code></a>
->>>>>>> 55f210fa
         
         </p>
 
@@ -3209,11 +3105,7 @@
             
         
         
-<<<<<<< HEAD
-        <a href="../files/src_core_Entity.ts.html#l458"><code>src\core\Entity.ts:458</code></a>
-=======
         <a href="../files/src_core_Entity.ts.html#l458"><code>src&#x2F;core&#x2F;Entity.ts:458</code></a>
->>>>>>> 55f210fa
         
         </p>
 
@@ -3257,11 +3149,7 @@
             
         
         
-<<<<<<< HEAD
-        <a href="../files/src_core_Entity.ts.html#l417"><code>src\core\Entity.ts:417</code></a>
-=======
         <a href="../files/src_core_Entity.ts.html#l417"><code>src&#x2F;core&#x2F;Entity.ts:417</code></a>
->>>>>>> 55f210fa
         
         </p>
 
@@ -3305,11 +3193,7 @@
             
         
         
-<<<<<<< HEAD
-        <a href="../files/src_core_Entity.ts.html#l316"><code>src\core\Entity.ts:316</code></a>
-=======
         <a href="../files/src_core_Entity.ts.html#l316"><code>src&#x2F;core&#x2F;Entity.ts:316</code></a>
->>>>>>> 55f210fa
         
         </p>
 
@@ -3356,11 +3240,7 @@
             
         
         
-<<<<<<< HEAD
-        <a href="../files/src_core_Entity.ts.html#l433"><code>src\core\Entity.ts:433</code></a>
-=======
         <a href="../files/src_core_Entity.ts.html#l433"><code>src&#x2F;core&#x2F;Entity.ts:433</code></a>
->>>>>>> 55f210fa
         
         </p>
 
@@ -3453,11 +3333,7 @@
             
         
         
-<<<<<<< HEAD
-        <a href="../files/src_core_Entity.ts.html#l594"><code>src\core\Entity.ts:594</code></a>
-=======
         <a href="../files/src_core_Entity.ts.html#l594"><code>src&#x2F;core&#x2F;Entity.ts:594</code></a>
->>>>>>> 55f210fa
         
         </p>
 
@@ -3504,11 +3380,7 @@
             
         
         
-<<<<<<< HEAD
-        <a href="../files/src_core_Entity.ts.html#l441"><code>src\core\Entity.ts:441</code></a>
-=======
         <a href="../files/src_core_Entity.ts.html#l441"><code>src&#x2F;core&#x2F;Entity.ts:441</code></a>
->>>>>>> 55f210fa
         
         </p>
 
@@ -3554,11 +3426,7 @@
             
         
         
-<<<<<<< HEAD
-        <a href="../files/src_core_Entity.ts.html#l77"><code>src\core\Entity.ts:77</code></a>
-=======
         <a href="../files/src_core_Entity.ts.html#l77"><code>src&#x2F;core&#x2F;Entity.ts:77</code></a>
->>>>>>> 55f210fa
         
         </p>
 
@@ -3667,11 +3535,7 @@
             
         
         
-<<<<<<< HEAD
-        <a href="../files/src_core_Entity.ts.html#l181"><code>src\core\Entity.ts:181</code></a>
-=======
         <a href="../files/src_core_Entity.ts.html#l181"><code>src&#x2F;core&#x2F;Entity.ts:181</code></a>
->>>>>>> 55f210fa
         
         </p>
 
@@ -3715,11 +3579,7 @@
             
         
         
-<<<<<<< HEAD
-        <a href="../files/src_core_Entity.ts.html#l194"><code>src\core\Entity.ts:194</code></a>
-=======
         <a href="../files/src_core_Entity.ts.html#l194"><code>src&#x2F;core&#x2F;Entity.ts:194</code></a>
->>>>>>> 55f210fa
         
         </p>
 
@@ -3763,11 +3623,7 @@
             
         
         
-<<<<<<< HEAD
-        <a href="../files/src_core_Entity.ts.html#l207"><code>src\core\Entity.ts:207</code></a>
-=======
         <a href="../files/src_core_Entity.ts.html#l207"><code>src&#x2F;core&#x2F;Entity.ts:207</code></a>
->>>>>>> 55f210fa
         
         </p>
 
@@ -3811,11 +3667,7 @@
             
         
         
-<<<<<<< HEAD
-        <a href="../files/src_core_Entity.ts.html#l170"><code>src\core\Entity.ts:170</code></a>
-=======
         <a href="../files/src_core_Entity.ts.html#l170"><code>src&#x2F;core&#x2F;Entity.ts:170</code></a>
->>>>>>> 55f210fa
         
         </p>
 
@@ -3861,11 +3713,7 @@
             
         
         
-<<<<<<< HEAD
-        <a href="../files/src_core_Entity.ts.html#l143"><code>src\core\Entity.ts:143</code></a>
-=======
         <a href="../files/src_core_Entity.ts.html#l143"><code>src&#x2F;core&#x2F;Entity.ts:143</code></a>
->>>>>>> 55f210fa
         
         </p>
 
@@ -3909,11 +3757,7 @@
             
         
         
-<<<<<<< HEAD
-        <a href="../files/src_core_Entity.ts.html#l156"><code>src\core\Entity.ts:156</code></a>
-=======
         <a href="../files/src_core_Entity.ts.html#l156"><code>src&#x2F;core&#x2F;Entity.ts:156</code></a>
->>>>>>> 55f210fa
         
         </p>
 
@@ -3957,11 +3801,7 @@
             
         
         
-<<<<<<< HEAD
-        <a href="../files/src_core_Entity.ts.html#l425"><code>src\core\Entity.ts:425</code></a>
-=======
         <a href="../files/src_core_Entity.ts.html#l425"><code>src&#x2F;core&#x2F;Entity.ts:425</code></a>
->>>>>>> 55f210fa
         
         </p>
 
@@ -4049,11 +3889,7 @@
             
         
         
-<<<<<<< HEAD
-        <a href="../files/src_core_Entity.ts.html#l291"><code>src\core\Entity.ts:291</code></a>
-=======
         <a href="../files/src_core_Entity.ts.html#l291"><code>src&#x2F;core&#x2F;Entity.ts:291</code></a>
->>>>>>> 55f210fa
         
         </p>
 
@@ -4099,11 +3935,7 @@
             
         
         
-<<<<<<< HEAD
-        <a href="../files/src_core_Entity.ts.html#l305"><code>src\core\Entity.ts:305</code></a>
-=======
         <a href="../files/src_core_Entity.ts.html#l305"><code>src&#x2F;core&#x2F;Entity.ts:305</code></a>
->>>>>>> 55f210fa
         
         </p>
 
@@ -4152,11 +3984,7 @@
             
         
         
-<<<<<<< HEAD
-        <a href="../files/src_core_Entity.ts.html#l570"><code>src\core\Entity.ts:570</code></a>
-=======
         <a href="../files/src_core_Entity.ts.html#l570"><code>src&#x2F;core&#x2F;Entity.ts:570</code></a>
->>>>>>> 55f210fa
         
         </p>
 
@@ -4204,11 +4032,7 @@
             
         
         
-<<<<<<< HEAD
-        <a href="../files/src_core_Entity.ts.html#l121"><code>src\core\Entity.ts:121</code></a>
-=======
         <a href="../files/src_core_Entity.ts.html#l121"><code>src&#x2F;core&#x2F;Entity.ts:121</code></a>
->>>>>>> 55f210fa
         
         </p>
 
@@ -4254,11 +4078,7 @@
             
         
         
-<<<<<<< HEAD
-        <a href="../files/src_core_Entity.ts.html#l132"><code>src\core\Entity.ts:132</code></a>
-=======
         <a href="../files/src_core_Entity.ts.html#l132"><code>src&#x2F;core&#x2F;Entity.ts:132</code></a>
->>>>>>> 55f210fa
         
         </p>
 
@@ -4304,11 +4124,7 @@
             
         
         
-<<<<<<< HEAD
-        <a href="../files/src_core_Entity.ts.html#l94"><code>src\core\Entity.ts:94</code></a>
-=======
         <a href="../files/src_core_Entity.ts.html#l94"><code>src&#x2F;core&#x2F;Entity.ts:94</code></a>
->>>>>>> 55f210fa
         
         </p>
 
@@ -4352,11 +4168,7 @@
             
         
         
-<<<<<<< HEAD
-        <a href="../files/src_core_Entity.ts.html#l107"><code>src\core\Entity.ts:107</code></a>
-=======
         <a href="../files/src_core_Entity.ts.html#l107"><code>src&#x2F;core&#x2F;Entity.ts:107</code></a>
->>>>>>> 55f210fa
         
         </p>
 
