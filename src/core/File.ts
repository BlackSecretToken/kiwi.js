--- conflicted
+++ resolved
@@ -53,13 +53,6 @@
             this.fileExtension = path.substr(path.lastIndexOf('.') + 1).toLowerCase();
 
             //  TODO - Determine blob support properly, defaulting to tag loader for now :(
-<<<<<<< HEAD
-            //if (typeof window['Blob'] !== 'undefined')
-            //{
-                klog.info('blob support found');
-                this._useTagLoader = false;
-            //this._useTagLoader = true;
-=======
 
             if (Kiwi.DEVICE.blob) {
                 //if (typeof window['Blob'] !== 'undefined')
@@ -70,8 +63,7 @@
                 klog.info('blob support NOT found - using tag loader');
                 this._useTagLoader = true;
             }
-                //this._useTagLoader = true;
->>>>>>> f9983473
+            //this._useTagLoader = true;
             //}
 
             if (this.dataType === Kiwi.File.AUDIO && this._game.audio.usingAudioTag === true) {
