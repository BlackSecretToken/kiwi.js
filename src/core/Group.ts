/**
* Module - Kiwi (Core)
* @module Kiwi
* 
*/

module Kiwi {

    /**
    * 
    * 
    * @class Group
<<<<<<< HEAD
    * @constructor
    * @param state {Kiwi.State} The State that this Group is a part of.
    * @param [name=''] {String} The name of this group. 
    * @return {Kiwi.Group}
    *
=======
    * 
>>>>>>> 15fb4dde
    */

    export class Group implements Kiwi.IChild {

        /**
        * 
        
        */
        constructor(state: Kiwi.State, name: string = '') {

            //prevents the state going AHHH...since the state extends group.
            if (state !== null) {
                this.state = state;
                this.game = this.state.game;
                this.id = this.game.rnd.uuid();
                this.state.addToTrackingList(this);
            }

            //  Properties
            this.name = name;
            this.components = new Kiwi.ComponentManager(Kiwi.GROUP, this);

            this._exists = true;
            this._active = true;
            this._willRender = true;

            this.transform = new Kiwi.Geom.Transform();
            this.members = [];

            this._willRender = true; 
        }

        /**
        * Returns the type of this object
        * @method objType
        * @return {String} The type of this object
        * @public
        */
        public objType(): string {
            return 'Group';
        }

        /*
        * Represents the type of child that this is. Note: A 'CHILD' is any object that extends from ICHILD.
        * @method childType
        * @return number
        * @public
        */
        public childType(): number {
            return Kiwi.GROUP;
        }

        /**
        * A name for this Group. This is not checked for uniqueness within the Game, but is very useful for debugging.
        * @property name
        * @type string
        * @default ''
        * @public
        */
        public name: string = '';

        /**
        * The transform object for this group. 
        * Transform handles the calculation of coordinates/rotation/scale e.t.c in the Game World.
        * @property transform
        * @type Transform
        * @public
        */
        public transform: Kiwi.Geom.Transform;

        /**
        * The parent group of this group.
        * @property _parent
        * @type Group
        * @private
        */
        private _parent: Kiwi.Group = null;

        /**
        * Set's the parent of this entity. Note that this also sets the transforms parent of this entity to be the passed groups transform.
        * @property parent
        * @type Group
        * @public
        */
        public set parent(val: Kiwi.Group) {
            //check to see if the parent is not an descendor
            //if (this.containsDescendant(val) === false) {
                this.transform.parent = (val !== null) ? val.transform : null;
                this._parent = val;
            //}
        }
        public get parent(): Kiwi.Group {
            return this._parent;
        }

        /**
        * The X coordinate of this group. This is just aliased to the transform property.
        * @property x
        * @type Number
        * @public
        */
        public get x(): number {
            return this.transform.x;
        }
        public set x(value: number) {
            this.transform.x = value;
        }

        /**
        * The Y coordinate of this group. This is just aliased to the transform property.
        * @property y
        * @type Number
        * @public
        */
        public get y(): number {
            return this.transform.y;
        }
        public set y(value: number) {
            this.transform.y = value;
        }

        /*
        * The Scale X of this group. This is just aliased to the transform property.
        * @property scaleX
        * @type Number
        * @public
        */
        public get scaleX(): number {
            return this.transform.scaleX;
        }
        public set scaleX(value: number) {
            this.transform.scaleX = value;
        }

        /*
        * The Scale Y coordinate of this group. This is just aliased to the transform property.
        * @property scaleY
        * @type Number
        * @public
        */
        public get scaleY(): number {
            return this.transform.scaleY;
        }
        public set scaleY(value: number) {
            this.transform.scaleY = value;
        }

        /*
        * The rotation of this group. This is just aliased to the transform property.
        * @property rotation
        * @type Number
        * @public
        */
        public get rotation(): number {
            return this.transform.rotation;
        }
        public set rotation(value: number) {
            this.transform.rotation = value;
        }

        /**
        * The Component Manager
        * @property components
        * @type ComponentManager
        * @public
        */
        public components: Kiwi.ComponentManager;

        /**
        * The game this Group belongs to
        * @property game
        * @type Game
        * @public
        */
        public game: Kiwi.Game = null;

        /**
        * The State that this Group belongs to
        * @property state
        * @type State
        * @public
        **/
        public state: Kiwi.State = null;

        /**
        * A unique identifier for this Group within the game used internally by the framework. See the name property for a friendly version.
        * @property id
        * @type string
        * @public
        */
        public id: string;
        
        /**
        * The collection of children belonging to this group
        * @property members
        * @type IChild
        * @public
        */
        public members: Kiwi.IChild[];
        
        /** 
        * Returns the total number of children in this Group. Doesn't distinguish between alive and dead children.
        * @method numChildren
        * @return {Number} The number of children in this Group
        * @public
        */
        public numChildren(): number {
            return this.members.length;
        }

        /**
        * An indication of whether or not this group is 'dirty' and thus needs to be re-rendered or not.
        * @property _dirty
        * @type boolean
        * @private
        */
        private _dirty: boolean = true;

        /**
        * Sets all children of the Group to be dirty.
        * @property dirty
        * @type boolean
        * @public
        */
        public set dirty(value: boolean) {
            if (value !== undefined) {
                this._dirty = value;

                for (var i = 0; i < this.members.length; i++) {
                    this.members[i].dirty = value;
                }
            }
        }
        public get dirty(): boolean {
            return this._dirty;
        }

        /**
        * Checks if the given entity is in this group
        * @method contains
        * @param child {IChild} The IChild that you want to checked.
        * @return {boolean} true if entity exists in group.
        * @public
        */
        public contains(child: Kiwi.IChild): boolean {                                         // MAKE RECURSIVE
            return (this.members.indexOf(child) === -1) ? false : true;
        }

        /**
        * Checks to see if the given IChild is contained in this group as a descendant
        * @method containsDescendant
        * @param child {IChild} The IChild that you want to check.
        * @return {boolean}
        * @public
        */
        public containsDescendant(child: Kiwi.IChild): boolean {
            for (var i = 0; i < this.members.length; i++) {
                console.log(i);
                var curMember: any = this.members[i];
                if (curMember.id == child.id || curMember.childType() == Kiwi.Group && curMember.containsDesendant(child)) {
                    return true;
                }
            }
            return false;
        }

        /**
        * Checks to see if one child is an ansector of another child.
        * @method containsAncestor
        * @param descendant {IChild} The IChild that you are checking.
        * @param ancestor {Group} The parent (ancestor) that you are checking for.
        * @return {boolean}
        * @public
        */ 
        public containsAncestor(descendant: Kiwi.IChild, ancestor:Kiwi.Group): boolean {
            if (descendant.parent === null || descendant.parent === undefined) {
                return false;   
            }
            if (descendant.parent == ancestor) return true; //desendants parent is the same? 
            return descendant.parent.containsAncestor(descendant.parent, ancestor); //keep going up the chain.
        }

        /**
        * Adds an Entity to this Group. The Entity must not already be in this Group.
        * @method addChild
        * @param child {IChild} The child to be added.
        * @return {IChild} The child that was added.
        * @public
        */
        public addChild(child: Kiwi.IChild): Kiwi.IChild {              

            //make sure you aren't adding a state or itself
            if (child.childType() === Kiwi.STATE || child == this) return;

            //make sure it is not itself.
            if (child.parent !== null) 
                child.parent.removeChild(child);
            
            //check to see if the child is already part of a group.
            this.members.push(child);
            child.parent = this;
            
            return child;
        }
         
        /**
        * Adds an Entity to this Group in the specific location. The Entity must not already be in this Group and it must be supported by the Group.
        * @method addChildAt
        * @param child {IChild} The child to be added.
        * @param index {Number} The index the child will be set at.
        * @return {IChild} The child.
        * @public
        */
        public addChildAt(child: Kiwi.IChild, index: number): Kiwi.IChild {

            if (child.childType() === Kiwi.STATE || child == this) return;

            if (child.parent !== null) child.parent.removeChild(child);

            this.members.splice(index, 0, child);
            child.parent = this;

            return child;
        }

        /**
        * Adds an Entity to this Group before another child. The Entity must not already be in this Group and it must be supported by the Group.
        * @method addChildBefore
        * @param child {IChild} The child to be added.
        * @param beforeChild {Entity} The child before which the child will be added.
        * @return {IChild} The child.
        * @public
        */
        public addChildBefore(child: Kiwi.IChild, beforeChild: Kiwi.IChild): Kiwi.IChild {                      //REWORK

            if (child.transform.parent !== this.transform && beforeChild.transform.parent === this.transform) {
                var index: number = this.getChildIndex(beforeChild);

                this.members.splice(index, 0, child);
            }

            return child;

        }

        /**
        * Adds an Entity to this Group after another child. The Entity must not already be in this Group and it must be supported by the Group..
        * @method addChildAfter
        * @param child {IChild} The child to be added.
        * @param beforeChild {IChild} The child after which the child will be added.
        * @return {IChild} The child.
        * @public
        */
        public addChildAfter(child: Kiwi.IChild, beforeChild: Kiwi.IChild): Kiwi.IChild {
           
            if (child.transform.parent !== this.transform && beforeChild.transform.parent === this.transform) { //REWORK
                var index: number = this.getChildIndex(beforeChild) + 1;

                this.members.splice(index, 0, child);
            }

            return child;

        }

        /**
        * Get the child at a specific position in this Group by its index.
        * @method getChildAt
        * @param index {Number} The index of the child
        * @return {IChild} The child, if found or null if not.
        * @public
        */
        public getChildAt(index: number): Kiwi.IChild {

            if (this.members[index]) {
                return this.members[index];
            } else {
                return null;
            }

        }

        /**
        * Get a child from this Group by its name.
        * @method getChildByName
        * @param name {String} The name of the child
        * @return {IChild} The child, if found or null if not.
        * @public
        */
        public getChildByName(name: string): Kiwi.IChild {              //make recursive!!

            for (var i = 0; i < this.members.length; i++) {
                if (this.members[i].name === name) {
                    return this.members[i];
                }
            }

            return null;

        }

        /**
        * Get a child from this Group by its UUID.
        * @method getChildByID
        * @param id {String} The ID of the child.
        * @return {IChild} The child, if found or null if not.
        * @public
        */
        public getChildByID(id: string): Kiwi.IChild {                  //make recursive!!

            for (var i = 0; i < this.members.length; i++) {
                if (this.members[i].id === id) {
                    return this.members[i];
                }
            }

            return null;

        }

        /**
        * Returns the index position of the Entity or -1 if not found.
        * @method getChildIndex
        * @param child {IChild} The child.
        * @return {Number} The index of the child or -1 if not found.
        * @public
        */
        public getChildIndex(child: Kiwi.IChild): number {              

            return this.members.indexOf(child);

        }

        /**
        * Removes an Entity from this Group if it is a child of it.
        * @method removeChild
        * @param child {IChild} The child to be removed.
        * @param [destroy=false] {boolean} If the entity that gets removed should be destroyed as well.
        * @return {IChild} The child.
        * @public
        */
        public removeChild(child: Kiwi.IChild, destroy:boolean=false): Kiwi.IChild {   

            if (child.parent === this) {

                var index: number = this.getChildIndex(child);

                if (index > -1) {
                    this.members.splice(index, 1);
                    child.parent = null;
                    
                    if (destroy) {
                        child.destroy();
                    }
                }

            } 

            return child;
        }

        /**
        * Removes the Entity from this Group at the given position.
        * @method removeChildAt
        * @param index {Number} The index of the child to be removed.
        * @return {IChild} The child, or null.
        */
        public removeChildAt(index: number): Kiwi.IChild {

            if (this.members[index]) {
                var child: Kiwi.IChild = this.members[index];

                return this.removeChild(child);
            } else {
                return null;
            }

        }

        /**
        * Removes all Entities from this Group within the given range. 
        * @method removeChildren
        * @param begin {Number} The begining index.
        * @param end {Number} The last index of the range.
        * @param destroy {Number} If the children should be destroyed as well.
        * @return {Number} The number of removed entities.
        * @public
		*/
        public removeChildren(begin: number = 0, end: number = 0x7fffffff, destroy:boolean = false): number {

            end -= begin;
            
            var removed: Kiwi.IChild[] = this.members.splice(begin, end);

            for (var i = 0; i < removed.length; i++) {
                removed[i].parent = null;

                if (destroy) {
                    removed[i].destroy();
                }
            }

            return removed.length;
        }
        
        /**
        * Sets a new position of an existing Entity within the Group.
        * @method setChildIndex
        * @param child {IChild} The child in this Group to change.
        * @param index {Number} The index for the child to be set at.
        * @return {boolean} true if the Entity was moved to the new position, otherwise false.
        * @public
        */
        public setChildIndex(child: Kiwi.IChild, index: number): boolean {
        
            //  If the Entity isn't in this Group, or is already at that index then bail out
            if (child.parent !== this || this.getChildIndex(child) === index) {
                return false;
            }

            this.removeChild(child);
            this.addChildAt(child, index);

            return true;
        }

        /**
        * Swaps the position of two existing Entities that are a direct child of this group.
        * @method swapChildren
        * @param child1 {IChild} The first child in this Group to swap.
        * @param child2 {IChild} The second child in this Group to swap.
        * @return {boolean} true if the Entities were swapped successfully, otherwise false.
        * @public
        */
        public swapChildren(child1: Kiwi.IChild, child2: Kiwi.IChild):boolean {
        
            //  If either Entity isn't in this Group, or is already at that index then bail out
            if (child1.parent !== this || child2.parent !== this) {
                return false;
            }

            var index1 = this.getChildIndex(child1);
            var index2 = this.getChildIndex(child2);

            if (index1 !== -1 && index2 !== -1 && index1 !== index2) {
                this.members[index1] = child2;
                this.members[index2] = child1;

                return true;
            }

            return false;
        }
         
        /**
        * Swaps the position of two existing Entities within the Group based on their index.
        * @method swapChildrenAt
        * @param index1 {Number} The position of the first Entity in this Group to swap.
        * @param index2 {Number} The position of the second Entity in this Group to swap.
        * @return {boolean} true if the Entities were swapped successfully, otherwise false.
        * @public
        */
        public swapChildrenAt(index1: number, index2: number): boolean {
             
            var child1: Kiwi.IChild = this.getChildAt(index1);
            var child2: Kiwi.IChild = this.getChildAt(index2);

            if (child1 !== null && child2 !== null) {
                //  If either Entity isn't in this Group, or is already at that index then bail out
                if (child1 == child2 || child1.parent !== this || child2.parent !== this) {
                    return false;
                }

                this.members[index1] = child2;
                this.members[index2] = child1;
                     
                return true;
            }

            return false;
        }

        /**
        * Replaces a child Entity in this Group with a new one.
        * @method replaceChild
        * @param oldChild {IChild} The Entity in this Group to be removed.
        * @param newChild {IChild} The new Entity to insert into this Group at the old Entities position.
        * @return {boolean} true if the Entities were replaced successfully, otherwise false.
        * @public
        */
        public replaceChild(oldChild: Kiwi.IChild, newChild: Kiwi.IChild): boolean {
            
            //fall through if replacing child with the same child
            if (oldChild === newChild) return false;

            // get the index of the existing child
            var index: number = this.getChildIndex(oldChild);
            
            if (index > -1) {
                // remove the new child from the group if the group contains it, so it can be reinserted in new position
                if (newChild.parent) {
                    newChild.parent.removeChild(newChild);
                }

                this.removeChildAt(index);
                
                this.addChildAt(newChild, index); 
                newChild.parent = null;
                
                return true;
            }

            return false;
        }
        
        /**
        * Loops through each member in the group and run a method on for each one.
        * @method forEach
        * @param context {any} The context that the callbacks are to have when called.
        * @param callback {any} The callback method to execute on each member.
        * @param [params]* {any} Any extra parameters.
        * @public
		*/
        public forEach(context, callback, ...params: any[]) {

            if (this.members.length > 0) {
                this.members.forEach((child) => callback.apply(context, [child].concat(params)));
            }

        }

        /**
        * Loop through each member of the groups that is alive. 
        * @method forEachAlive
        * @param context {any} The context that the callbacks are to have when called.
        * @param callback {any} The callback method to execute on each member.
        * @param [params]* {any} Any extra parameters.
        * @public
		*/
        public forEachAlive(context, callback, ...params: any[]) {

            if (this.members.length > 0) {
                
                this.members.forEach((child) => {
                    if (child.exists) callback.apply(context, [child].concat(params));
                });
                
            }

        }

        /**
        * Sets a property on every member. If componentName is null the property is set on the entity itself, otherwise it is set on the named component. Uses runtime string property lookups. Not optimal for large groups if speed is an issue.
        * @method setAll
        * @param componentName {string} The name of the component to set the property on - set to null to set a property on the entity.
        * @param property {string} The name of the property to set.
        * @param value {any} The value to set the property to.
        * @public
		*/
        public setAll(componentName: string,property: string, value: any) {
            if (componentName === null) {
                for (var i: number = 0; i < this.members.length; i++) {
                    this.members[i][property] = value;
                }
            } else {
                for (var i: number = 0; i < this.members.length; i++) {
                    this.members[i][componentName][property] = value;
                }
            }
        }

        /**
        * Calls a function on every member. If componentName is null the function is called on the entity itself, otherwise it is called on the named component. Uses runtime string property lookups. Not optimal for large groups if speed is an issue.
        * @method callAll
        * @param componentName {string} The name of the component to call the function on - set to null to call a function on the entity.
        * @param functionName {string} The name of the function to call.
        * @param args {Array} An array of arguments to pas to the function.
        * @public
		*/
        public callAll(componentName: string,functionName: string, args?: any[]) {
            if (componentName === null) {
                for (var i: number = 0; i < this.members.length; i++) {
                    this.members[i][functionName].apply(this.members[i], args);
                }
            } else {
                for (var i: number = 0; i < this.members.length; i++) {
                    this.members[i][componentName][functionName].apply(this.members[i][componentName], args);
                }
            }
        }

        /**
        * The update loop for this group.
        * @method update
        * @public
		*/
        public update() {

            this.components.preUpdate();

            this.components.update();
            if (this.members.length > 0) {
                this.members.forEach((child) => this.processUpdate(child));
            }

            this.components.postUpdate();

        }

        /**
        * Calls the update method on an alive child
        * @method processUpdate
        * @param {IChild} 
        * @public
        */
        public processUpdate(child: Kiwi.IChild) {

            if (child.active === true) {
                child.update();
            }

        }

        /**
        * If an Entity no longer exists it is cleared for garbage collection or pool re-allocation
        * @property exists 
        * @type boolean
        * @private
        */
        private _exists: boolean;

        /**
        * Toggles the exitence of this Group. An Entity that no longer exists can be garbage collected or re-allocated in a pool
        * This method should be over-ridden to handle specific canvas/webgl implementations.
        * @property exists
        * @type boolean
        * @public
        */
        public set exists(value: boolean) {
            this._exists = value;
        }

        public get exists():boolean {
            return this._exists;
        }

        /**
        * An active Entity is one that has its update method called by its parent.
        * @property _active
        * @type boolean
        * @default true
        * @private
        */
        private _active: boolean;

        /**
        * Toggles the active state of this Entity. An Entity that is active has its update method called by its parent.
        * This method should be over-ridden to handle specific dom/canvas/webgl implementations.
        * @property active
        * @type boolean
        * @default true
        * @public
        */
        public set active(value: boolean) {
            this._active = value;
        }

        public get active():boolean {
            return this._active;
        }
        
        /**
        * The render method that is required by the IChild. 
        * This method never gets called as the render is only worried about rendering entities.
        * @method render
        * @param camera {Camera}
        * @public
        */
        public render(camera:Kiwi.Camera) {

        }

        /**
        * Removes the first Entity from this Group marked as 'alive'
        * @method removeFirstAlive
        * @param [destroy=false] {boolean} If the entity should run the destroy method when it is removed.
        * @return {IChild} The Entity that was removed from this Group if alive, otherwise null
        * @public
        */
        public removeFirstAlive(destroy:boolean = false): Kiwi.IChild { 

            return this.removeChild(this.getFirstAlive(), destroy);
        
        }

        /**
        * Returns the first Entity from this Group marked as 'alive' or null if no members are alive
        * @method getFirstAlive
        * @return {IChild}
        * @public
		*/
        public getFirstAlive(): Kiwi.IChild { 
        
            for (var i = 0; i < this.members.length; i++) {
                if (this.members[i].exists === true) {
                    return this.members[i];
                    break;
                }
            }

            return null;
        }

        /**
        * Returns the first member of the Group which is not 'alive', returns null if all members are alive.
        * @method getFirstDead
        * @return {IChild}
        * @public
		*/
        public getFirstDead():Kiwi.IChild { 
        
            for (var i = 0; i < this.members.length; i++) {
                if (this.members[i].exists === false) {
                    return this.members[i];
                    break;
                }
            }

            return null;
        
        }
        
        /**
        * Returns the number of member which are marked as 'alive'
        * @method countLiving
        * @return {Number} 
        * @public
		*/
        public countLiving():number { 

            var total: number = 0;

            for (var i = 0; i < this.members.length; i++) {
                if (this.members[i].exists === true) {
                    total++;
                }
            }

            return total;
        
        }

        /**
        * Returns the number of member which are not marked as 'alive'
        * @method countDead
        * @return {Number} 
        * @public
		*/
        public countDead(): number { 
        
            var total: number = 0;

            for (var i = 0; i < this.members.length; i++) {
                if (this.members[i].exists === false) {
                    total++;
                }
            }

            return total;
        
        }
        
		/**
		* Returns a member at random from the group.
		* @param {Number}	StartIndex	Optional offset off the front of the array. Default value is 0, or the beginning of the array.
		* @param {Number}	Length		Optional restriction on the number of values you want to randomly select from.
		* @return {IChild}	A child from the members list.
        * @public
		*/
        public getRandom(start: number = 0, length: number = 0): Kiwi.IChild { 
        
            if (this.members.length === 0) {
                return null;
            }

            if (length === 0) {
                length = this.members.length;
            }

            if (start < 0 || start > length) {
                start = 0;
            }

            var rnd = start + (Math.random() * (start + length));

            if (rnd > this.members.length) {
                return this.members[this.members.length - 1];

            } else {
                return this.members[rnd];
            }
            
        }

        /**
	    * Clear all children from this Group
        * @method clear
        * @public
		*/
        public clear() {

            this.members.length = 0;

        }
 
        /**
		* Controls whether render is automatically called by the parent.
        * @property _willRender
        * @type Boolean
        * @private
		*/
		private _willRender: boolean;

        /**
        * Controls whether render is automatically caleld by the parent.
        * @property willRender
        * @type boolean
        * @return {boolean}
        * @public
        */
        public set willRender(value: boolean) {
            this._willRender = value;
        }
        public get willRender():boolean {
            return this._willRender;
        }

        /**
		* Removes all children and destroys the Group
        * @method destroy
        * @param [destroyChildren=true] {boolean} If all of the children on the group should also have their destroy methods called.
        * @public
		*/
        public destroy(destroyChildren:boolean = true) {

            if (destroyChildren == true) {
                for (var i = 0; i < this.members.length; i++) {
                    this.members[i].destroy();
                }
            } else {
                this.removeChildren();
            }
             
            if(this.state) this.state.removeFromTrackingList(this); 
            this._exists = false;
            this._active = false
            this._willRender = false;
            delete this.transform;
            if(this.components) this.components.removeAll();
            delete this.components;
            delete this.name;
            delete this.members;
            delete this.game;
            delete this.state;
        }

    }

}<|MERGE_RESOLUTION|>--- conflicted
+++ resolved
@@ -7,18 +7,14 @@
 module Kiwi {
 
     /**
-    * 
+    *[REQUIRES DESCRIPTION]
     * 
     * @class Group
-<<<<<<< HEAD
     * @constructor
     * @param state {Kiwi.State} The State that this Group is a part of.
     * @param [name=''] {String} The name of this group. 
     * @return {Kiwi.Group}
-    *
-=======
     * 
->>>>>>> 15fb4dde
     */
 
     export class Group implements Kiwi.IChild {
