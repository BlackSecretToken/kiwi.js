/// <reference path="Entity.ts" />

/*
 *	Kiwi - Core - Group
 *
 *	@desc		A multi-purpose container for any class that extends Kiwi.Entity
 *				
 *	@version    1.0 - 1st March 2013
 *				
 *	@author 	Richard Davey
 *	@author		Ross Kettle
 *				
 *	@url		http://www.kiwijs.org
 *				
*/

module Kiwi {

    export class Group implements Kiwi.IChild {

        /*
        * 
        * @constructor
        * @param {String} name
        * @return {Kiwi.Group}
        */
        constructor(name: string = '') {

            //  Properties

            this.name = name;
            this.components = new Kiwi.ComponentManager(Kiwi.GROUP, this);

            this._exists = true;
            this._active = true;
            this._willRender = true;

            this.members = [];

            //  Signals

            this.onAddedToLayer = new Kiwi.Signal();
            this.onAddedToState = new Kiwi.Signal();
            this.onRemovedFromLayer = new Kiwi.Signal();
            this.onRemovedFromState = new Kiwi.Signal();

            klog.info('Created Group ' + this.name);

        }

        /**
        * Returns the type of this object
        * @return {String} The type of this object
        */
        public childType():number {
            return Kiwi.GROUP;
        }

        public parent: Kiwi.Group = null;

       /**
       * A name for this Group. This is not checked for uniqueness within the Game, but is very useful for debugging
       * @property name
       * @type string
       */
        public name: string = '';

        //  Subscribe to these signals for update information
        public onAddedToLayer: Kiwi.Signal;
        public onAddedToState: Kiwi.Signal;
        public onRemovedFromLayer: Kiwi.Signal;
        public onRemovedFromState: Kiwi.Signal;

        //  Modify the state of this Group, such as adding to a Layer, removing from a State, etc. Should be used by the internal Kiwi methods only.
        public modify(type:number, parent) {

            if (type === Kiwi.ADDED_TO_LAYER)
            {
                return this._addedToLayer(parent);
            }
            else if (type === Kiwi.ADDED_TO_STATE)
            {
                return this._addedToState(parent);
            }
            else if (type === Kiwi.REMOVED_FROM_LAYER)
            {
                return this._removedFromLayer(parent);
            }
            else if (type === Kiwi.REMOVED_FROM_STATE)
            {
                return this._removedFromState(parent);
            }

        }

        /**
        * The Component Manager
        * @property components
        * @type Kiwi.ComponentManager
	    */
        public components: Kiwi.ComponentManager;

        /**
        * The game this Group belongs to
        * @property game
        * @type Game
	    */
        public game: Kiwi.Game = null;

        /**
        * The State that this Group belongs to
        * @type Kiwi.State
        **/
        public state: Kiwi.State = null;

        /**
        * A unique identifier for this Group within the game used internally by the framework. See the name property for a friendly version.
        * @property id
        * @type string
    	*/
        public id: string;

       

       

        /**
        * The collection of children belonging to this group
        * @property members
        * @type Kiwi.Entity
        **/
        public members: Kiwi.IChild[];

        /**
        * The Layer this Group has been added to.
        * @property layer
        * @type Kiwi.Layer
        **/
        public layer: Kiwi.Layer = null;

        /**
        * If this Group is a DOM type, then this contains a reference to the DOM Element it is bound to.
        * @property domElement
        * @type Kiwi.DOM.Element
        **/
        public domElement: Kiwi.DOM.Element = null;

        /**
        * Where all the pending css style updates are stored
        * @property _cssStack
        * @type Array
    	*/
        private _cssStack = [];

        /** 
        * Returns the total number of children in this Group. Doesn't distinguish between alive and dead children.
        * @method numChildren
        * @return {Number} The number of children in this Group
        */
        public numChildren(): number {

            return this.members.length;

        }


        private _dirty: bool = true;
        /**
        * Sets all children of the Group to be dirty.
        * @method dirty
        * @param {Boolean} The value to be set on all children
		*/
        public dirty(value?: bool):bool {

            if (value !== undefined) {
                this._dirty = value;
                for (var i = 0; i < this.members.length; i++)
                {
                    this.members[i].dirty(value);
                }
            }
            return this._dirty;
        }


        /**
        * Checks if the given entity is in this group
        * @method contains
        * @param {Kiwi.Entity} The entity to be checked.
        * @return {bool} true if entity exists in group.
        **/
        public contains(child: Kiwi.IChild): bool {
            return (this.members.indexOf(child) === -1) ? false : true;
        }

        /**
<<<<<<< HEAD
	    * Adds an Entity to this Group. The Entity must not already be in this Group and it must be supported by the Group.
	    * @method addChild
	    * @param {Kiwi.Entity} The child to be added.
	    * @return {Kiwi.Entity} The child.
	    **/
        public addChild(child: Kiwi.Entity): Kiwi.Entity {

           
=======
        * Adds an Entity to this Group. The Entity must not already be in this Group and it must be supported by the Group.
        * @method addChild
        * @param {Kiwi.Entity} The child to be added.
        * @return {Kiwi.Entity} The child.
        **/
        public addChild(child: Kiwi.IChild): Kiwi.IChild {

            if (child.childType() === Kiwi.ENTITY) {
                if ((<Kiwi.Entity>child).supportsType(this.type) === false)
                {
                    klog.warn('Warning - Entity has been added to a Group that exists on a Layer it cannot render to');
                    return null;
                }
            }
>>>>>>> 8eae5f25

            klog.info('Group.addChild ' + this.members.length);

            if (child.parent !== this)
            {
                this.members.push(child);

                //child._addedToGroup(this);
                child.modify(Kiwi.ADDED_TO_GROUP, this);
            }

            return child;

        }

       

        /**
        * Adds an Entity to this Group in the specific location. The Entity must not already be in this Group and it must be supported by the Group.
        * @method addChildAt
        * @param {Kiwi.Entity} The child to be added.
        * @param {Number} The index the child will be set at.
        * @return {Kiwi.Entity} The child.
        */
        public addChildAt(child: Kiwi.IChild, index: number): Kiwi.IChild {

<<<<<<< HEAD
           
=======
            if (child.childType() === Kiwi.ENTITY) {
                if ((<Kiwi.Entity>child).supportsType(this.type) === false)
                {
                    klog.warn('Invalid Entity Type added to Group: ' + child.id);
                    return null;
                }
            }
>>>>>>> 8eae5f25

            klog.info('Group.addChildAt ' + child.id);

            if (child.parent !== this)
            {
                this.members.splice(index, 0, child);

                child.modify(Kiwi.ADDED_TO_GROUP, this);
            }

            return child;

        }

        /**
        * Adds an Entity to this Group before another child. The Entity must not already be in this Group and it must be supported by the Group.
        * @method addChildBefore
        * @param {Kiwi.Entity} The child to be added.
        * @param {Kiwi.Entity} The child before which the child will be added.
        * @return {Kiwi.Entity} The child.
        */
        public addChildBefore(child: Kiwi.IChild, beforeChild: Kiwi.IChild): Kiwi.IChild {

<<<<<<< HEAD
          

=======
            if (child.childType() === Kiwi.ENTITY) {
                if ((<Kiwi.Entity>child).supportsType(this.type) === false) {
                    klog.warn('Invalid Entity Type added to Group: ' + child.id);
                    return null;
                }
            }
>>>>>>> 8eae5f25
            klog.info('Group.addChildBefore ' + child.id);

            if (child.parent !== this && beforeChild.parent === this) {
                var index: number = this.getChildIndex(beforeChild);

                this.members.splice(index, 0, child);

                child.modify(Kiwi.ADDED_TO_GROUP, this);
            }

            return child;

        }

        /**
        * Adds an Entity to this Group after another child. The Entity must not already be in this Group and it must be supported by the Group..
        * @method addChildAfter
        * @param {Kiwi.Entity} The child to be added.
        * @param {Kiwi.Entity} The child after which the child will be added.
<<<<<<< HEAD
	    * @return {Kiwi.Entity} The child.
		*/
        public addChildAfter(child: Kiwi.Entity, beforeChild: Kiwi.Entity): Kiwi.Entity {

          
=======
        * @return {Kiwi.Entity} The child.
        */
        public addChildAfter(child: Kiwi.IChild, beforeChild: Kiwi.IChild): Kiwi.IChild {
            if (child.childType() === Kiwi.ENTITY) {
                if ((<Kiwi.Entity>child).supportsType(this.type) === false) {
                    klog.warn('Invalid Entity Type added to Group: ' + child.id);
                    return null;
                }
            }

>>>>>>> 8eae5f25
            klog.info('Group.addChildAfter ' + child.id);

            if (child.parent !== this && beforeChild.parent === this) {
                var index: number = this.getChildIndex(beforeChild) + 1;

                this.members.splice(index, 0, child);

                child.modify(Kiwi.ADDED_TO_GROUP, this);
            }

            return child;

        }

        /**
        * Get the child at a specific position in this Group by its index.
        * @method getChildAt
        * @param {Number} The index of the child
        * @return {Kiwi.Entity} The child, if found or null if not.
        */
        public getChildAt(index: number): Kiwi.IChild {

            if (this.members[index])
            {
                return this.members[index];
            }
            else
            {
                return null;
            }

        }

        /**
        * Get a child from this Group by its name.
        * @method getChildByName
        * @param {String} The name of the child
        * @return {Kiwi.Entity} The child, if found or null if not.
        */
        public getChildByName(name: string): Kiwi.IChild {

            for (var i = 0; i < this.members.length; i++)
            {
                if (this.members[i].name === name)
                {
                    return this.members[i];
                }
            }

            return null;

        }

        /**
        * Get a child from this Group by its UUID.
        * @method getChildByID
        * @param {String} The ID of the child.
        * @return {Kiwi.Entity} The child, if found or null if not.
        */
        public getChildByID(id: string): Kiwi.IChild {

            for (var i = 0; i < this.members.length; i++)
            {
                if (this.members[i].id === id)
                {
                    return this.members[i];
                }
            }

            return null;

        }

        /**
        * Returns the index position of the Entity or -1 if not found.
        * @method getChildIndex
        * @param {Kiwi.Entity} The child.
        * @return {Number} The index of the child or -1 if not found.
        */
        public getChildIndex(child: Kiwi.IChild): number {

            return this.members.indexOf(child);

        }

        /**
        * Removes an Entity from this Group if it is a child of it.
        * @method removeChild
        * @param {Kiwi.Entity} The child to be removed.
        * @return {Kiwi.Entity} The child.
        **/
        public removeChild(child: Kiwi.IChild): Kiwi.IChild {

            if (child && child.parent === this)
            {
                var index: number = this.getChildIndex(child);

                if (index > -1)
                {
                    this.members.splice(index, 1);
                }

                //child._removedFromGroup(this);
                child.modify(Kiwi.REMOVED_FROM_GROUP, this);

            }

            return child;

        }

        /**
        * Removes the Entity from this Group at the given position.
        * @method removeChildAt
        * @param {Number} The index of the child to be removed.
        * @return {Kiwi.Entity} The child, or null.
        */
        public removeChildAt(index: number): Kiwi.IChild {

            if (this.members[index])
            {
                var child: Kiwi.IChild = this.members[index];

                if (child)
                {
                    this.members.splice(index, 1);

                    //child._removedFromGroup(this);
                    child.modify(Kiwi.REMOVED_FROM_GROUP, this);
                }

                return child;
            }
            else
            {
                return null;
            }

        }

        /**
        * Removes all Entities from this Group within the given range.
        * @method removeChildren
        * @param {Number} The begining index.
        * @param {Number} The last index of the range.
        * @return {Number} The number of removed entities.
		*/
        public removeChildren(begin: number = 0, end: number = 0x7fffffff): number {

            end -= begin;
            
            var removed: Kiwi.IChild[] = this.members.splice(begin, end);

            for (var i = 0; i < removed.length; i++)
            {
                //removed[i]._removedFromGroup(this);
                removed[i].modify(Kiwi.REMOVED_FROM_GROUP, this);
            }

            return removed.length;

        }
        
        /**
        * Sets a new position of an existing Entity within the Group
        * @method setChildIndex
        * @param {Kiwi.Entity} The child in this Group to change.
        * @param {Number} The index for the child to be set at.
        * @return {Boolean} true if the Entity was moved to the new position, otherwise false.
        */
        public setChildIndex(child: Kiwi.IChild, index: number): bool {
        
            //  If the Entity isn't in this Group, or is already at that index then bail out
            if (child.parent !== this || this.getChildIndex(child) === index)
            {
                return false;
            }

            this.removeChild(child);
            this.addChildAt(child, index);

            return true;
        
        }

        /**
        * Swaps the position of two existing Entities within the Group
        * @method swapChildren
        * @param {Kiwi.Entity} The first child in this Group to swap.
        * @param {Kiwi.Entity} The second child in this Group to swap.
        * @return {Boolean} true if the Entities were swapped successfully, otherwise false.
        */
        public swapChildren(child1: Kiwi.IChild, child2: Kiwi.IChild):bool {
        
            //  If either Entity isn't in this Group, or is already at that index then bail out
            if (child1.parent !== this || child2.parent !== this)
            {
                return false;
            }

            var index1 = this.getChildIndex(child1);
            var index2 = this.getChildIndex(child2);

            if (index1 !== -1 && index2 !== -1 && index1 !== index2)
            {
                this.members[index1] = child2;
                this.members[index2] = child1;

                child1._changedPosition(this, index2);
                child2._changedPosition(this, index1);

                return true;
            }

            return false;

        }

        public _changedPosition(group: Kiwi.Group, index: number) {

            klog.info('Group changed position within the group');

        }


        /**
        * Swaps the position of two existing Entities within the Group based on their index.
        * @method swapChildrenAt
        * @param {Number} The position of the first Entity in this Group to swap.
        * @param {Number} The position of the second Entity in this Group to swap.
	    * @return {Boolean} true if the Entities were swapped successfully, otherwise false.
		*/
        public swapChildrenAt(index1: number, index2: number):bool { 
        
            //  If either Entity isn't in this Group, or is already at that index then bail out
            if (child1.parent !== this || child2.parent !== this)
            {
                return false;
            }

            var child1: Kiwi.IChild = this.getChildAt(index1);
            var child2: Kiwi.IChild = this.getChildAt(index2);

            if (child1 !== null && child2 !== null)
            {
                this.members[index1] = child2;
                this.members[index2] = child1;

                child1._changedPosition(this, index2);
                child2._changedPosition(this, index1);

                return true;
            }

            return false;
        
        }

        /**
        * Replaces a child Entity in this Group with a new one.
        * @method replaceChild
        * @param {Kiwi.Entity} The Entity in this Group to be removed.
        * @param {Kiwi.Entity} The new Entity to insert into this Group at the old Entities position.
        * @return {Boolean} true if the Entities were replaced successfully, otherwise false.
        */
        public replaceChild(oldChild: Kiwi.IChild, newChild: Kiwi.IChild): bool {
            console.log(this.members[0]);
            klog.info("replaceChild on group " + this.name);

<<<<<<< HEAD
            

=======
            if (newChild.childType() === Kiwi.ENTITY) {
                if ((<Kiwi.Entity>newChild).supportsType(this.type) === false)
                {
                    klog.warn('Invalid Entity Type added to Group: ' + newChild.id);
                    return null;
                }
            }
>>>>>>> 8eae5f25
            //fall through if replacing child with the same child
            if (oldChild === newChild) return;


            // remove the new child from the group if the group contains it, so it can be reinserted in new position
            if (this.getChildIndex(newChild)) {
                this.removeChild(newChild);
            }

            // get the index of the existing child
            var index: number = this.getChildIndex(oldChild);

            
            if (index > -1) {
                this.removeChildAt(index);
                
                this.addChildAt(newChild, index);
                
                oldChild.modify(Kiwi.REMOVED_FROM_GROUP, this);
                newChild.parent = null;
                newChild.modify(Kiwi.ADDED_TO_GROUP, this);
                console.log(this.members[0]);
                return true;

            }
            

            return false;

        }
        
        /**
        * @method forEach
		*/
        public forEach(context, callback, ...params: any[]) {

            if (this.members.length > 0)
            {
                this.members.forEach((child) => callback.apply(context, [child].concat(params)));
                //this.members.forEach((child) => this._processForEach(context, child, true, callback, params) );
            }

        }

        /**
        * @method forEachAlive
		*/
        public forEachAlive(context, callback, ...params: any[]) {

            if (this.members.length > 0) {
                
                this.members.forEach((child) => {
                    if (child.exists()) callback.apply(context, [child].concat(params));
                });
                
            }

        }

        /**
        * Sets a property on every member. If componentName is null the property is set on the entity itself, otherwise it is set on the named component. Uses runtime string property lookups. Not optimal for large groups if speed is an issue.
        * @method setAll
        * @param {string} The name of the component to set the property on - set to null to set a property on the entity.
        * @param {string} The name of the property to set.
        * @param {any} The value to set the property to.
	    * @return {Kiwi.Group} this group.
		*/
        public setAll(componentName: string,property: string, value: any) {
            if (componentName === null) {
                for (var i: number = 0; i < this.members.length; i++) {
                    this.members[i][property] = value;
                }
            } else {
                for (var i: number = 0; i < this.members.length; i++) {
                    this.members[i][componentName][property] = value;
                }
            }
        }

        /**
        * Calls a function on every member. If componentName is null the function is called on the entity itself, otherwise it is called on the named component. Uses runtime string property lookups. Not optimal for large groups if speed is an issue.
        * @method callAll
        * @param {string} The name of the component to call the function on - set to null to call a function on the entity.
        * @param {string} The name of the function to call.
        * @param {Array} An array of arguments to pas to the function.
	    * @return {Kiwi.Group} this group.
		*/
        public callAll(componentName: string,functionName: string, args?: any[]) {
            if (componentName === null) {
                for (var i: number = 0; i < this.members.length; i++) {
                    this.members[i][functionName].apply(this.members[i], args);
                }
            } else {
                for (var i: number = 0; i < this.members.length; i++) {
                    console.log('callAll', this.members[i]);
                    this.members[i][componentName][functionName].apply(this.members[i][componentName], args);
                }
            }
        }

        /*
        //  Currently doesn't work!

        private _processForEach(context, child: Kiwi.Entity, testAlive: bool, callback, paramsArr) {

            if (testAlive === true && child.exists() === false)
            {
                return;
            }

            var params = [child];
            params.concat(paramsArr);

            callback.apply(context, params);

        }
        */

        /**
        * @method update
		*/
        public update() {

            this.components.update();

            if (this.members.length > 0)
            {
                this.members.forEach((child) => this.processUpdate(child));
            }

            this.components.postUpdate();

        }

        /**
        * Calls the update method on an alive child
        * @method processUpdate
        * @param {Kiwi.Entity} 
        */
        public processUpdate(child: Kiwi.IChild) {

            if (child.active() === true)
            {
                child.update();
            }

        }

        /**
        * If an Entity no longer exists it is cleared for garbage collection or pool re-allocation
        * @property exists 
        * @type Boolean
        **/
        private _exists: bool;

        /**
        * Toggles the exitence of this Group. An Entity that no longer exists can be garbage collected or re-allocated in a pool
        * This method should be over-ridden to handle specific dom/canvas/webgl implementations.
        **/
        //********TODO  - set children - as below
        public exists(value?: bool): bool {

            if (value !== undefined)
            {
                this._exists = value;
            }

            return this._exists;

        }

        /**
       * An active Entity is one that has its update method called by its parent.
       * @property _active
       * @type Boolean
       **/
        private _active: bool;

        /**
        * Toggles the active state of this Entity. An Entity that is active has its update method called by its parent.
        * This method should be over-ridden to handle specific dom/canvas/webgl implementations.
        **/
        public active(value?: bool): bool {

            if (value !== undefined)
            {
                this._active = value;
            }

            return this._active;

        }

        /**
        * @method render
		*/
        public render(camera:Kiwi.Camera) {

            this.components.preRender();

            this.components.render();

            if (this.members.length > 0)
            {
                this.members.forEach((child) => this.processRender(child,camera));
            }

            this.components.postRender();

        }

        

        /**
        * Calls the render method on all alive children
        * @method processRender
        * @param {Kiwi.Entity} 
        */
        public processRender(child: Kiwi.IChild,camera:Kiwi.Camera) {

            if (child.active() === true)
            {
                child.render(camera);
            }

        }

        /**
        * Removes the first Entity from this Group marked as 'alive'
        * @method removeFirstAlive
        * @return {Kiwi.Entity} The Entity that was removed from this Group if alive, otherwise null
        */
        public removeFirstAlive(): Kiwi.IChild { 

            return this.removeChild(this.getFirstAlive());
        
        }

        /**
        * Returns the first Entity from this Group marked as 'alive' or null if no members are alive
        * @method getFirstAlive
		*/
        public getFirstAlive() { 
        
            for (var i = 0; i < this.members.length; i++)
            {
                if (this.members[i].exists() === true)
                {
                    return this.members[i];
                    break;
                }
            }

            return null;
        
        }

        /**
        * Returns the first member of the Group which is not 'alive', returns null if all members are alive.
        * @method getFirstDead
		*/
        public getFirstDead() { 
        
            for (var i = 0; i < this.members.length; i++)
            {
                if (this.members[i].exists() === false)
                {
                    return this.members[i];
                    break;
                }
            }

            return null;
        
        }
        
        /**
        * Returns the number of member which are marked as 'alive'
        * @method countLiving
        * @return {Number} 
		*/
        public countLiving():number { 

            var total: number = 0;

            for (var i = 0; i < this.members.length; i++)
            {
                if (this.members[i].exists() === true)
                {
                    total++;
                }
            }

            return total;
        
        }

        /**
        * Returns the number of member which are not marked as 'alive'
        * @method countDead
        * @return {Number} 
		*/
        public countDead(): number { 
        
            var total: number = 0;

            for (var i = 0; i < this.members.length; i++)
            {
                if (this.members[i].exists() === false)
                {
                    total++;
                }
            }

            return total;
        
        }
        
		/**
		 * Returns a member at random from the group.
		 * 
		 * @param	StartIndex	Optional offset off the front of the array. Default value is 0, or the beginning of the array.
		 * @param	Length		Optional restriction on the number of values you want to randomly select from.
		 * 
		 * @return	A child from the members list.
		 */
        public getRandom(start: number = 0, length: number = 0): Kiwi.IChild { 
        
            if (this.members.length === 0)
            {
                return null;
            }

            if (length === 0)
            {
                length = this.members.length;
            }

            if (start < 0 || start > length)
            {
                start = 0;
            }

            var rnd = start + (Math.random() * (start + length));

            if (rnd > this.members.length)
            {
                return this.members[this.members.length - 1];
            }
            else
            {
                return this.members[rnd];
            }
            
        }

        /**
	    * Clear all children from this Group
        * @method clear
		*/
        public clear() {

            for (var i = 0; i < this.members.length; i++)
            {
                //this.members[i]._removedFromGroup(this);
                this.members[i].modify(Kiwi.REMOVED_FROM_GROUP, this);
            }

            this.members.length = 0;

        }

       

        /**
		* Controls whether render is automatically called by the parent.
        * @property _visible
        * @type Boolean
		*/
		private _willRender: bool;

        /**
		* Toggles the visible state of this Entity. visible(false) are stopped from rendering.
        * This method should be over-ridden to handle specific dom/canvas/webgl implementations.
        * @method visible
        * @param {Boolean} value
        * @return {Boolean}
		**/
        public willRender(value?: bool): bool {

            if (value)
            {
                this._willRender = value;
            }

            return this._willRender;

        }

        /*
        * Returns true as this is a Group
        * @method isGroup
        * @return {Boolean}
        */
        public isGroup(): bool {
            return true;
        }

        /**
		* Called when this Group is added to a Layer, performs a type check against all children with it
        * @method _addedToLayer
        * @param {Kiwi.Layer} layer
        * @return {Boolean}
		**/
        private _addedToLayer(layer: Kiwi.Layer): bool {

            if (this.layer !== null)
            {
                klog.warn('Group already exists on Layer ' + this.layer.id);

                return false;
            }
            else
            {
                klog.info('Group added to Layer. Checking children: ' + this.members.length);

                this.layer = layer;
<<<<<<< HEAD
                

=======
                this.type = this.layer.type;
                console.log(this.type);
>>>>>>> 8eae5f25
                for (var i = 0; i < this.members.length; i++)
                {
                    //if (this.members[i]._addedToLayer(this.layer) === false)
                    if (this.members[i].modify(Kiwi.ADDED_TO_LAYER, this.layer) === false)
                    {
                        //  It cannot be rendered on this layer, so let's deactive it
                        this.members[i].exists(false);
                    }
                }

                this.onAddedToLayer.dispatch(this, layer);
                return true;
            }

        }

        /**
		* Called when this Group is removed from a Layer
        * @method _removedFromLayer
        * @param {Kiwi.Layer} layer
		**/
        private _removedFromLayer(layer: Kiwi.Layer) {

            this.layer = null;

            if (this.domElement)
            {
                this.domElement.unlink();
                this.domElement = null;
            }

            

            this.onRemovedFromLayer.dispatch(this, layer);

        }

        /**
		* Called when this Group is added to a State
        * @method _addedToState
        * @param {Kiwi.State} state
        **/
        private _addedToState(state: Kiwi.State) {

            klog.info('Group added to State');

            this.state = state;

            this.game = this.state.game;

            this.id = this.game.rnd.uuid();

            this.onAddedToState.dispatch(this, state);

        }

        /**
		* Called when this Group is removed from a State
        * @method _removedFromState
        * @param {Kiwi.State} state
		**/
        private _removedFromState(state: Kiwi.State) {

            klog.info('Group removed from State');

            this.onRemovedFromState.dispatch(this, state);

            this.state = null;

            this.game = null;

        }

        /**
		* Removes all children and destroys the Group
		**/
        public destroy() {

            this.removeChildren();

            this._exists = false;
            this._active = false
            this._willRender = false;

            this.members.length = 0;

        }

    }

}<|MERGE_RESOLUTION|>--- conflicted
+++ resolved
@@ -194,16 +194,6 @@
         }
 
         /**
-<<<<<<< HEAD
-	    * Adds an Entity to this Group. The Entity must not already be in this Group and it must be supported by the Group.
-	    * @method addChild
-	    * @param {Kiwi.Entity} The child to be added.
-	    * @return {Kiwi.Entity} The child.
-	    **/
-        public addChild(child: Kiwi.Entity): Kiwi.Entity {
-
-           
-=======
         * Adds an Entity to this Group. The Entity must not already be in this Group and it must be supported by the Group.
         * @method addChild
         * @param {Kiwi.Entity} The child to be added.
@@ -211,14 +201,8 @@
         **/
         public addChild(child: Kiwi.IChild): Kiwi.IChild {
 
-            if (child.childType() === Kiwi.ENTITY) {
-                if ((<Kiwi.Entity>child).supportsType(this.type) === false)
-                {
-                    klog.warn('Warning - Entity has been added to a Group that exists on a Layer it cannot render to');
-                    return null;
-                }
-            }
->>>>>>> 8eae5f25
+           
+               
 
             klog.info('Group.addChild ' + this.members.length);
 
@@ -245,17 +229,8 @@
         */
         public addChildAt(child: Kiwi.IChild, index: number): Kiwi.IChild {
 
-<<<<<<< HEAD
            
-=======
-            if (child.childType() === Kiwi.ENTITY) {
-                if ((<Kiwi.Entity>child).supportsType(this.type) === false)
-                {
-                    klog.warn('Invalid Entity Type added to Group: ' + child.id);
-                    return null;
-                }
-            }
->>>>>>> 8eae5f25
+          
 
             klog.info('Group.addChildAt ' + child.id);
 
@@ -279,17 +254,8 @@
         */
         public addChildBefore(child: Kiwi.IChild, beforeChild: Kiwi.IChild): Kiwi.IChild {
 
-<<<<<<< HEAD
           
-
-=======
-            if (child.childType() === Kiwi.ENTITY) {
-                if ((<Kiwi.Entity>child).supportsType(this.type) === false) {
-                    klog.warn('Invalid Entity Type added to Group: ' + child.id);
-                    return null;
-                }
-            }
->>>>>>> 8eae5f25
+         
             klog.info('Group.addChildBefore ' + child.id);
 
             if (child.parent !== this && beforeChild.parent === this) {
@@ -309,24 +275,11 @@
         * @method addChildAfter
         * @param {Kiwi.Entity} The child to be added.
         * @param {Kiwi.Entity} The child after which the child will be added.
-<<<<<<< HEAD
-	    * @return {Kiwi.Entity} The child.
-		*/
-        public addChildAfter(child: Kiwi.Entity, beforeChild: Kiwi.Entity): Kiwi.Entity {
-
+        * @return {Kiwi.Entity} The child.
+        */
+        public addChildAfter(child: Kiwi.IChild, beforeChild: Kiwi.IChild): Kiwi.IChild {
+           
           
-=======
-        * @return {Kiwi.Entity} The child.
-        */
-        public addChildAfter(child: Kiwi.IChild, beforeChild: Kiwi.IChild): Kiwi.IChild {
-            if (child.childType() === Kiwi.ENTITY) {
-                if ((<Kiwi.Entity>child).supportsType(this.type) === false) {
-                    klog.warn('Invalid Entity Type added to Group: ' + child.id);
-                    return null;
-                }
-            }
-
->>>>>>> 8eae5f25
             klog.info('Group.addChildAfter ' + child.id);
 
             if (child.parent !== this && beforeChild.parent === this) {
@@ -596,18 +549,8 @@
             console.log(this.members[0]);
             klog.info("replaceChild on group " + this.name);
 
-<<<<<<< HEAD
             
-
-=======
-            if (newChild.childType() === Kiwi.ENTITY) {
-                if ((<Kiwi.Entity>newChild).supportsType(this.type) === false)
-                {
-                    klog.warn('Invalid Entity Type added to Group: ' + newChild.id);
-                    return null;
-                }
-            }
->>>>>>> 8eae5f25
+            
             //fall through if replacing child with the same child
             if (oldChild === newChild) return;
 
@@ -1035,13 +978,8 @@
                 klog.info('Group added to Layer. Checking children: ' + this.members.length);
 
                 this.layer = layer;
-<<<<<<< HEAD
                 
-
-=======
-                this.type = this.layer.type;
                 console.log(this.type);
->>>>>>> 8eae5f25
                 for (var i = 0; i < this.members.length; i++)
                 {
                     //if (this.members[i]._addedToLayer(this.layer) === false)
