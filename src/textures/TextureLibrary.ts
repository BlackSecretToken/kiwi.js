--- conflicted
+++ resolved
@@ -123,10 +123,9 @@
                 height = this._base2Sizes[i];
             }
 
-            var canvas = <HTMLCanvasElement> document.createElement('canvas');
             if (imageFile.data.width !== width || imageFile.data.height !== height) {
 
-                
+                var canvas = <HTMLCanvasElement> document.createElement('canvas');
                 canvas.width = width;
                 canvas.height = height;
                 canvas.getContext("2d").drawImage(imageFile.data, 0, 0);
@@ -152,11 +151,6 @@
 
                 //Assign the new image to the data
                 imageFile.data = image;
-<<<<<<< HEAD
-                delete canvas;
-                width = null;
-                height = null;
-=======
 
                 //CocoonJS Warning...
                 if (Kiwi.TARGET_COCOON == this._game.deviceTargetOption) {
@@ -168,7 +162,6 @@
                 delete canvas;
                 delete width;
                 delete height;
->>>>>>> 34745062
             }
 
             return imageFile;
