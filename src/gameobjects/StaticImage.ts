--- conflicted
+++ resolved
@@ -12,7 +12,6 @@
     *
     * @class StaticImage
     * @extends Entity
-<<<<<<< HEAD
     * @constructor
     * @param state {State} The state that this static image belongs to 
     * @param atlas {TextureAtlas} The texture atlas to use as the image.
@@ -25,21 +24,12 @@
         /**
         * 
         
-        */
-=======
-        * @constructor
-        * @param state {State} The state that this static image belongs to 
-        * @param atlas {TextureAtlas} The texture atlas to use as the image.
-        * @param [x=0] {Number} Its coordinates on the x axis
-        * @param [y=0] {Number} The coordinates on the y axis
-        * @return {StaticImage}
     */
 
 
     export class StaticImage extends Kiwi.Entity {
 
         
->>>>>>> ab5fd786
         constructor(state: Kiwi.State, atlas: Kiwi.Textures.TextureAtlas, x: number = 0, y: number = 0) {
 
             super(state,x,y);
