/// <reference path="../core/Game.ts" />
/// <reference path="../core/Entity.ts" />
/// <reference path="../core/State.ts" />
/// <reference path="../components/Animation.ts" />

/// <reference path="../components/Input.ts" />
/// <reference path="../components/Position.ts" />

/// <reference path="../components/Visible.ts" />

/*
 *	Kiwi - GameObjects - Sprite
 *				
 *	@desc		A Sprite is fully interactive and either static or animated.
 *
 *	@version	1.0 - 15th March 2013
 *
 *	@author 	Richard Davey
 *
 *	@url		http://www.kiwijs.org
 *
*/

module Kiwi.GameObjects {

    export class Sprite extends Kiwi.Entity {

        /**
        * 
        * @constructor
        * @param {String} cacheID
        * @param {Kiwi.Cache} cache
        * @param {Number} x
        * @param {Number} y
        * @return {StaticImage}
        */
        constructor(atlas:Kiwi.Textures.TextureAtlas, x: number = 0, y: number = 0) {

            super();

<<<<<<< HEAD
=======

>>>>>>> 5049317b
            //  Properties

            this.name = atlas.name;
            this.atlas = atlas;
            this.cellIndex = this.atlas.cellIndex;

            //this.texture = this.components.add(new Kiwi.Components.Texture(cacheID, cache));

            //may need to add an optional other cell frame index here
            this.width = atlas.cells[0].w;
            this.height = atlas.cells[0].h;
            

            //this.animation = this.components.add(new Kiwi.Components.Animation(this));
            
            this.bounds = this.components.add(new Kiwi.Components.Bounds(x, y, this.width, this.height));
            this.input = this.components.add(new Kiwi.Components.Input(this, this.bounds));
            
            this.animation = this.components.add(new Kiwi.Components.Animation(this));
            //FIX/////////////
            //this.motion = this.components.add(new Kiwi.Components.Motion(this.position));
            
            //FIX/////////////
            //this.physics = this.components.add(new Kiwi.Components.ArcadePhysics(this, this.position, this.size));

            /*
            if (this.texture.file !== null)
            {
                if (this.texture.file.dataType === Kiwi.File.IMAGE)
                {
                    this._isAnimated = false;
                }
                else if (this.texture.file.dataType === Kiwi.File.SPRITE_SHEET || this.texture.file.dataType === Kiwi.File.TEXTURE_ATLAS)
                {
                    this._isAnimated = true;
                    this.width = this.texture.file.frameWidth;
                    this.height = this.texture.file.frameHeight;
                }
            } else {
                this._isAnimated = false;
            }
            */


            //  Signals

            //this.texture.updated.add(this._updateTexture, this);
            //this.texture.updatedRepeat.add(this._updateRepeat, this);
            //this.texture.position.updated.add(this._updateTexturePosition, this);
            //this.input.inputDragStarted.add(this._dragStarted, this);

            //this.onAddedToLayer.add(this._onAddedToLayer, this);
            this.onAddedToState.add(this._onAddedToState, this);

            this.transform.x = x;
            this.transform.y = y;

            this._center = new Kiwi.Geom.Point(x + this.width / 2, y + this.height / 2);

            klog.info('Created Sprite Game Object');

        }

        public objType() {
            return "Sprite";
        }

        private _center: Kiwi.Geom.Point;

        public get center(): Kiwi.Geom.Point {
            this._center.setTo(this.transform.x + this.width / 2, this.transform.y + this.height / 2);
            return this._center;
        }

        private _isAnimated: bool;

        //private _dragStarted(entity, x, y, snapToCenter) {

        //    //  Should snap from the offset point, but for now will use the sprite size
        //    if (snapToCenter === true)
        //    {
        //        this.position.setTo(this.game.input.position.x - this.size.halfWidth, this.game.input.position.y - this.size.halfHeight);
        //    }

        //}

        /**
         * The Physics component that used for basic collision detection with other entities.
         * @property physics
         * @type Kiwi.Components.ArcadePhysics
         **/
        public physics: Kiwi.Components.ArcadePhysics;

        /** 
	     * 
	     * @property animation
	     * @type Kiwi.Components.Animation
	     **/
        public animation: Kiwi.Components.Animation;

       
        /** 
	     * The Boounds component that controls the bounding box around this Game Object
	     * @property bounds
	     * @type Kiwi.Components.Bounds
	     **/
        public bounds: Kiwi.Components.Bounds;

        /** 
	     * The Input component controls the user interaction with this Game Object
	     * @property input
	     * @type Kiwi.Components.Input
	     **/
        public input: Kiwi.Components.Input;

        /** 
	     * 
	     * @property texture
	     * @type Kiwi.Components.Texture
	     **/
        //public texture: Kiwi.Components.Texture;

        /** 
         * 
         * @property motion
         * @type Kiwi.Componenets.Motion
         **/
        //public motion: Kiwi.Components.Motion;
        
        
        private _onAddedToState(state: Kiwi.State): bool {
            
            klog.info('Sprite added to State');

           // this.motion.setClock(this.clock());

            this.animation.clock = this.clock;

            return true;

        }

        /**
	     * Called by the State to which this Game Object is added
	     * @method update
	     **/
        public update() {
            
            super.update();
            
            this.input.update();

            //update the center?

            if (this.input.isDragging === true)
            {
                /////////FIX////////////
                //this.position.setTo(this.game.input.position.x - this.input.pointDown.x, this.game.input.position.y - this.input.pointDown.y);
            }

            //this.motion.update();

            this.animation.update();
            
            if (this._isAnimated)
            {
                /*this.bounds.setSize(this.animation.currentAnimation.currentFrame.width, this.animation.currentAnimation.currentFrame.height);*/
                this.width = this.atlas.cells[this.atlas.cellIndex].w;
                this.height = this.atlas.cells[this.atlas.cellIndex].h;
            
            }

        }

        /**
	     * Called by the Layer to which this Game Object is attached
	     * @method render
	     **/
        public render(camera:Kiwi.Camera) {
           
            super.render(camera);
            
            if (this.alpha > 0 && this.visiblity) {
                
                var ctx: CanvasRenderingContext2D = this.game.stage.ctx;
                ctx.save();

                var m: Kiwi.Geom.Matrix = this.transform.getConcatenatedMatrix();
                ctx.setTransform(m.a, m.b, m.c, m.d, m.tx, m.ty);

                if (this.alpha > 0 && this.alpha <= 1) {
                    ctx.globalAlpha = this.alpha;
                }

                    var cell = this.atlas.cells[this.cellIndex];
                    ctx.drawImage(this.atlas.image,cell.x, cell.y, cell.w, cell.h,0,0,cell.w,cell.h);
                

                ctx.restore();

            

            }

    
        }


    }

}<|MERGE_RESOLUTION|>--- conflicted
+++ resolved
@@ -38,10 +38,6 @@
 
             super();
 
-<<<<<<< HEAD
-=======
-
->>>>>>> 5049317b
             //  Properties
 
             this.name = atlas.name;
