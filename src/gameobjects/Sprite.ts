/// <reference path="../core/Game.ts" />
/// <reference path="../core/Entity.ts" />
/// <reference path="../core/State.ts" />
/// <reference path="../components/Animation.ts" />
/// <reference path="../components/Input.ts" />



module Kiwi.GameObjects {

    export class Sprite extends Kiwi.Entity {

        /**
        * 
        * @constructor
        * @param {Kiwi.Textures.TextureAtlas} atlas - The texture you want to apply to this entity 
        * @param {Number} x 
        * @param {Number} y
        * @return {Sprite}
        */
        constructor(atlas:Kiwi.Textures.TextureAtlas, x: number = 0, y: number = 0) {

            super();

            // Set the coordinates
            this.transform.x = x;
            this.transform.y = y;

            // Set the texture
            this.name = atlas.name;
            this.atlas = atlas;
            this.cellIndex = this.atlas.cellIndex;

            //may need to add an optional other cell frame index here
            this.width = atlas.cells[0].w;
            this.height = atlas.cells[0].h;
            this.transform.rotPointX = this.width / 2;
            this.transform.rotPointY = this.height / 2;
            

            //Create the components needed
            this.bounds = this.components.add(new Kiwi.Components.Bounds(x, y, this.width, this.height));
            this.input = this.components.add(new Kiwi.Components.Input(this, this.bounds));
            
            //Check to see if this sprite could be animated or not
            if (this.atlas.type === Kiwi.Textures.TextureAtlas.SINGLE_IMAGE) {
                this.animation = null;
                this._isAnimated = false;
            } else {
                this.animation = this.components.add(new Kiwi.Components.Animation(this));
                this._isAnimated = true;
            }

            //  Signals
            //this.onAddedToLayer.add(this._onAddedToLayer, this);
            this.input.onDragStarted.add(this._dragStarted, this);
            this.onAddedToState.add(this._onAddedToState, this);

            klog.info('Created Sprite Game Object');
        }

        /*
        * Returns the type of object that this is.
        * @method objType
        * @return {string}
        */
        public objType():string {
            return "Sprite";
        }
        
<<<<<<< HEAD
      

=======
>>>>>>> 4f6695e4
        /*
        * Indicates weither or not this sprite is animated or not. 
        * @property _isAnimated
        * @type bool
        */
        private _isAnimated: bool;

        /*
        * Gets executed when someone starts to drag this sprite. Used to when snapping the sprite to center.
        * @method _dragStarted
        * @param {Kiwi.GameObjects.Entity} entity
        * @param {number} x
        * @param {number} y
        * @param {boolean} snapToCenter
        */
        private _dragStarted(entity:Kiwi.Entity, x:number, y:number, snapToCenter:boolean) {
            //  Should snap from the offset point, but for now will use the sprite size
            if (snapToCenter === true)
            {
                this.transform.setPosition(this.game.input.position.x - this.width / 2, this.game.input.position.y - this.height / 2);
            }
        }
        

        /** 
	     * The animation component that allows you to create a animation with spritesheets/texture atlas's. 
         * Note: If the atlas that was added is of type Kiwi.Textures.TextureAtlas.SINGLE_IMAGE then no animation component will be created.
	     * @property animation
	     * @type Kiwi.Components.Animation
	     **/
        public animation: Kiwi.Components.Animation;

       
        /** 
	     * The Bounds component that controls the bounding box around this Game Object
	     * @property bounds
	     * @type Kiwi.Components.Bounds
	     **/
        public bounds: Kiwi.Components.Bounds;

        /** 
	     * The Input component controls the user interaction with this Game Object
	     * @property input
	     * @type Kiwi.Components.Input
	     **/
        public input: Kiwi.Components.Input;
        
        /*
        * Executed when this sprite gets added to a state.
        * @method _onAddedToState
        * @param {Kiwi.State}
        * @return {bool}
        */
        private _onAddedToState(state: Kiwi.State): bool {
            
            klog.info('Sprite added to State');

            if(this._isAnimated) 
            this.animation.clock = this.clock;

            return true;

        }

        /**
	     * Called by the State to which this Game Object is added
	     * @method update
	     **/
        public update() {
            
            super.update();
            this.input.update();

            if (this.input.isDragging === true) {
                this.transform.setPosition(this.game.input.x - this.input.pointDown.x, this.game.input.y - this.input.pointDown.y);
            }

            if (this._isAnimated) {
                this.animation.update();
                this.width = this.atlas.cells[this.atlas.cellIndex].w;
                this.height = this.atlas.cells[this.atlas.cellIndex].h;
                this.bounds.setSize(this.atlas.cells[this.atlas.cellIndex].w, this.atlas.cells[this.atlas.cellIndex].h);
            }    
        }

        /**
	     * Called by the Layer to which this Game Object is attached
	     * @method render
	     **/
        public render(camera:Kiwi.Camera) {
           
            super.render(camera);
            
            //if it is would even be visible.
            if (this.alpha > 0 && this.visiblity) {
                
                var ctx: CanvasRenderingContext2D = this.game.stage.ctx;
                ctx.save();

                var m: Kiwi.Geom.Matrix = this.transform.getConcatenatedMatrix();
                ctx.setTransform(m.a, m.b, m.c, m.d, m.tx, m.ty);

                if (this.alpha > 0 && this.alpha <= 1) {
                    ctx.globalAlpha = this.alpha;
                }

                var cell = this.atlas.cells[this.cellIndex];
                ctx.drawImage(this.atlas.image,cell.x, cell.y, cell.w, cell.h,0,0,cell.w,cell.h);
                
                ctx.restore();
            }

    
        }


    }

}<|MERGE_RESOLUTION|>--- conflicted
+++ resolved
@@ -68,12 +68,7 @@
             return "Sprite";
         }
         
-<<<<<<< HEAD
       
-
-=======
->>>>>>> 4f6695e4
-        /*
         * Indicates weither or not this sprite is animated or not. 
         * @property _isAnimated
         * @type bool
