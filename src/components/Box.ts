/**
* 
* @module Kiwi
* @submodule Components 
* 
*/ 

module Kiwi.Components {

    /**
    * The Box Component is used to handle the various 'bounds' that each GameObject has. 
    * There are two main different types of bounds (Bounds and Hitbox) with each one having three variants (each one is a rectangle) depending on what you are wanting:
    * RawBounds: The bounding box of the GameObject before rotation/scale.
    * RawHitbox: The hitbox of the GameObject before rotation/scale. This can be modified to be different than the normal bounds but if not specified it will be the same as the raw bounds.
    * Bounds: The bounding box of the GameObject after rotation/scale.
    * Hitbox: The hitbox of the GameObject after rotation/scale. If you modified the raw hitbox then this one will be modified as well, otherwise it will be the same as the normal bounds.
    * WorldBounds: The bounding box of the Entity using its world coordinates and after rotation/scale.
    * WorldHitbox: The hitbox of the Entity using its world coordinates and after rotation/scale.
    *
    * @class Box
    * @extends Kiwi.Component
    * @namespace Kiwi.Components
    * @constructor
    * @param parent {Kiwi.Entity} The entity that this box belongs to.
    * @param [x=0] {Number} Its position on the x axis
    * @param [y=0] {Number} Its position on the y axis
    * @param [width=0] {Number} The width of the box.
    * @param [height=0] {Number} The height of the box.
    * @return {Kiwi.Components.Box}
    */
    export class Box extends Component {
 
        constructor(parent: Entity, x: number = 0, y: number = 0, width: number = 0, height: number = 0) {
            
            super(parent, 'Box');
            
            this.entity = parent;
            this.dirty = true;

            this._rawBounds = new Kiwi.Geom.Rectangle(x,y,width,height);
            this._rawCenter = new Kiwi.Geom.Point(x + width / 2, y + height / 2);
            this._rawHitbox = new Kiwi.Geom.Rectangle();

            this._hitboxOffset = new Kiwi.Geom.Point();

            this.hitbox = new Kiwi.Geom.Rectangle(0, 0, width, height); 
            this.autoUpdate = true;
        }


        /**
        * The entity that this box belongs to.
        * @property entity
        * @type Kiwi.Entity
        * @public
        */
        public entity: Kiwi.Entity;


        /**
        * The type of object that this is.
        * @method objType
        * @return {string} "Box"
        * @public
        */
        public objType() {
            return "Box";
        }


        /**
        * Controls whether the hitbox should update automatically to match the hitbox of the current cell on the entity this Box component is attached to (default behaviour).
        * Or if the hitbox shouldn't auto update. Which will mean it will stay the same as the last value it had. 
        * This property is automatically set to 'false' when you override the hitboxes width/height, but you can set this to true afterwards. 
        * 
        * @property autoUpdate
        * @type boolean
        * @default true
        * @private
        */
        public autoUpdate: boolean = true;


        /**
        * Indicates whether or not this component needs re-rendering/updating or not.
        * @property dirty
        * @type boolean
        * @public
        */
        public dirty: boolean;



        /**
        * Contains offset point for the hitbox 
        * @property _hitboxOffset
        * @type Kiwi.Geom.Point
        * @private
        */
        private _hitboxOffset: Kiwi.Geom.Point;
        


        /**
        * Returns the offset value of the hitbox as a point for the X/Y axis for the developer to use.
        * This is without rotation or scaling.
        * This is a READ ONLY property.
        * @property hitboxOffset
        * @type Kiwi.Geom.Point
        * @public
        */
        public get hitboxOffset(): Kiwi.Geom.Point {

            if (this.dirty && this.autoUpdate == true && this.entity.atlas !== null) {
                this._hitboxOffset.x = this.entity.atlas.cells[this.entity.cellIndex].hitboxes[0].x;
                this._hitboxOffset.y = this.entity.atlas.cells[this.entity.cellIndex].hitboxes[0].y;

            }

            return this._hitboxOffset;
        }



        /**
        * Contains the offset rectangle for the raw hitbox. 
        * @property _rawHitbox
        * @type Kiwi.Geom.Rectangle
        * @private
        */
        private _rawHitbox: Kiwi.Geom.Rectangle;
        

        /**
        * Returns the raw hitbox rectangle for the developer to use. 
        * 'Raw' means where it would be without rotation or scaling.
        * This is READ ONLY.
        * @property rawHitbox
        * @type Kiwi.Geom.Rectangle
        * @public
        */
        public get rawHitbox(): Kiwi.Geom.Rectangle {
            if (this.dirty) {

                this._rawHitbox.x = this.rawBounds.x + this.hitboxOffset.x;
                this._rawHitbox.y = this.rawBounds.y + this.hitboxOffset.y;


                //If the hitbox has not already been set, then update the width/height based upon the current cell that the entity has.
                if (this.autoUpdate == true) {
                    var atlas = this.entity.atlas;

                    if (atlas !== null) {
                        this._rawHitbox.width = atlas.cells[this.entity.cellIndex].hitboxes[0].w;
                        this._rawHitbox.height = atlas.cells[this.entity.cellIndex].hitboxes[0].h;

                    }
                }

            }
            
            return this._rawHitbox;
        }
        


        /**
        * The transformed or 'normal' hitbox for the entity. This is its box after rotation/scale.
        * @property _transformedHitbox
        * @type Kiwi.Geom.Rectangle
        * @private
        */
        private _transformedHitbox: Kiwi.Geom.Rectangle;
        

        /** 
        * The transformed 'world' hitbox for the entity. This is its box after rotation/scale.
        * @property _worldHitbox
        * @type Kiwi.Geom.Rectangle
        * @private
        */
        private _worldHitbox: Kiwi.Geom.Rectangle;


        /**
        * The 'normal' or transformed hitbox for the entity. This is its box after rotation/Kiwi.Geom.Rectangle. 
        * @property hitbox
        * @type Kiwi.Geom.Rectangle
        * @public
        */
        public get hitbox(): Kiwi.Geom.Rectangle {
            if (this.dirty) {
                this._transformedHitbox = this._rotateHitbox(this.rawHitbox.clone());
            }

            return this._transformedHitbox;
        }
        public set hitbox(value: Kiwi.Geom.Rectangle) {
            
            //Use custom hitbox defined by user.

            this._hitboxOffset.x = value.x;
            this._hitboxOffset.y = value.y;

            this._rawHitbox = value;
            
            this._rawHitbox.x += this._rawBounds.x;
            this._rawHitbox.y += this._rawBounds.y;

            this.autoUpdate = false;

        }



        /**
        * Returns the transformed hitbox for the entity using its 'world' coordinates.
        * This is READ ONLY.
        * @property worldHitbox
        * @type Kiwi.Geom.Rectangle
        * @public
        */
        public get worldHitbox(): Kiwi.Geom.Rectangle {
            
            if (this.dirty) {
                this._worldHitbox = this._rotateHitbox(this.rawHitbox.clone(), true);
            }

            return this._worldHitbox;
        }



        /**
        * The 'raw' bounds of entity. This is its bounds before rotation/scale.
        * This for property is only for storage of the values and should be accessed via the getter 'rawBounds' so that it can update.
        * 
        * @property _rawBounds
        * @type Kiwi.Geom.Rectangle
        * @private
        */
        private _rawBounds: Kiwi.Geom.Rectangle;



        /**
        * Returns the 'raw' bounds for this entity.
        * This is READ ONLY.
        * @property rawBounds
        * @type Kiwi.Geom.Rectangle
        * @public
        */
        public get rawBounds(): Kiwi.Geom.Rectangle {
            if (this.dirty) {
                this._rawBounds.x = this.entity.x;
                this._rawBounds.y = this.entity.y;
                this._rawBounds.width = this.entity.width;
                this._rawBounds.height = this.entity.height;
            }
            return this._rawBounds;
        }
    


        /**
        * Contains the 'raw' center point for the bounds.
        * @property Kiwi.Geom.Point
        * @type Kiwi.Geom.Point
        * @private
        */
        private _rawCenter: Kiwi.Geom.Point;
        


        /**
        * Returns the raw center point of the box.
        * This is READ ONLY.
        * @property rawCenter
        * @type Kiwi.Geom.Point
        * @public
        */
        public get rawCenter(): Kiwi.Geom.Point {
            if (this.dirty) {
                this._rawCenter.x = this.rawBounds.x + this.rawBounds.width / 2,
                this._rawCenter.y = this.rawBounds.y + this.rawBounds.height / 2;
            }
            return this._rawCenter;
        }
    


        /**
        * Contains the center point after the box has been transformed.
        * @property _transformedCenter
        * @type Kiwi.Geom.Point
        * @private
        */
        private _transformedCenter: Kiwi.Geom.Point;
           
        
         
        /**
        * Returns the center point for the box after it has been transformed.
        * This is READ ONLY.
        * @property center
        * @type Kiwi.Geom.Point
        * @public
        */
        public get center(): Kiwi.Geom.Point {
            if (this.dirty) {
                var t: Kiwi.Geom.Transform = this.entity.transform;
                var m: Kiwi.Geom.Matrix = t.getConcatenatedMatrix();
                m.setTo(m.a, m.b, m.c, m.d, t.x + t.rotPointX, t.y + t.rotPointY)
                this._transformedCenter = m.transformPoint(new Kiwi.Geom.Point(this.entity.width / 2 - t.rotPointX, this.entity.height / 2 - t.rotPointY));

            }
            return this._transformedCenter;
        }



        /**
        * Contains the transformed or 'normal' bounds for this entity.
        * @property _transformedBounds
        * @type Kiwi.Geom.Rectangle
        * @private
        */
        private _transformedBounds: Kiwi.Geom.Rectangle;
        

        /**
        * The 'world' transformed bounds for this entity. 
        * @property _worldBounds
        * @type Kiwi.Geom.Rectangle
        * @private
        */
        private _worldBounds: Kiwi.Geom.Rectangle;


        /**
        * Returns the 'transformed' or 'normal' bounds for this box. 
        * This is READ ONLY.
        * @property bounds
        * @type Kiwi.Geom.Rectangle
        * @public
        */
        public get bounds(): Kiwi.Geom.Rectangle {
            if (this.dirty) {
                this._transformedBounds = this._rotateRect(this.rawBounds.clone()); 
            }
            return this._transformedBounds;
        }

        /**
        * Returns the 'transformed' bounds for this entity using the world coodinates.
        * This is READ ONLY.
        * @property worldBounds
        * @type Kiwi.Geom.Rectangle
        * @public
        */
        public get worldBounds(): Kiwi.Geom.Rectangle {
            if (this.dirty) {
                this._worldBounds = this._rotateRect(this.rawBounds.clone(), true);
            }
            return this._worldBounds;
        }

        /**
        * Private internal method only. Used to calculate the transformed bounds after rotation/scale.
        * @method _rotateRect
        * @param rect {Kiwi.Geom.Rectangle}
        * @param [useWorldCoords=false] {Boolean}
        * @return {Kiwi.Geom.Rectangle}
        * @private
        */
        private _rotateRect(rect: Kiwi.Geom.Rectangle, useWorldCoords: boolean=false): Kiwi.Geom.Rectangle {
            var out: Kiwi.Geom.Rectangle = new Kiwi.Geom.Rectangle();
            var t: Kiwi.Geom.Transform = this.entity.transform;
            var m: Kiwi.Geom.Matrix = t.getConcatenatedMatrix();
            
            //Use world coordinates?
            if( !useWorldCoords )
            {
            	m.setTo(m.a, m.b, m.c, m.d, t.x + t.rotPointX, t.y + t.rotPointY);
            }

            out = this.extents(
                m.transformPoint({ x: - t.rotPointX, y: - t.rotPointY }),
                m.transformPoint({ x: - t.rotPointX + rect.width, y: - t.rotPointY }),
                m.transformPoint({ x: - t.rotPointX + rect.width, y: - t.rotPointY + rect.height }),
                m.transformPoint({ x: - t.rotPointX, y: - t.rotPointY + rect.height })
                );
            return out;
        }



        /**
        * A private method that is used to calculate the transformed hitbox's coordinates after rotation. 
        * @method _rotateHitbox
        * @param rect {Kiwi.Geom.Rectangle} 
        * @param [useWorldCoords=false] {Boolean}
        * @return {Kiwi.Geom.Rectangle}
        * @private
        */
        private _rotateHitbox(rect: Kiwi.Geom.Rectangle, useWorldCoords: boolean=false): Kiwi.Geom.Rectangle {
            var out: Kiwi.Geom.Rectangle = new Kiwi.Geom.Rectangle();
            var t: Kiwi.Geom.Transform = this.entity.transform;
            var m: Kiwi.Geom.Matrix = t.getConcatenatedMatrix();

            //Use world coordinates?
            if( !useWorldCoords )
            {
            	m.setTo(m.a, m.b, m.c, m.d, t.x + t.rotPointX, t.y + t.rotPointY);
            }

            out = this.extents(
                m.transformPoint({ x: - t.rotPointX + this._hitboxOffset.x,              y: - t.rotPointY + this._hitboxOffset.y }),
                m.transformPoint({ x: - t.rotPointX + rect.width + this._hitboxOffset.x, y: - t.rotPointY +  this._hitboxOffset.y }),
                m.transformPoint({ x: - t.rotPointX + rect.width + this._hitboxOffset.x, y: - t.rotPointY + rect.height + this._hitboxOffset.y}),
                m.transformPoint({ x: - t.rotPointX + this._hitboxOffset.x,              y: - t.rotPointY + rect.height + this._hitboxOffset.y })
                );
           
            return out;
        }



        /**
        * Draws the various bounds on a context that is passed. Useful for debugging and using in combination with the debug canvas.
        * @method draw
        * @param ctx {CanvasRenderingContext2D} Context of the canvas that this box component is to be rendered on top of.
        * @param [camera] {Kiwi.Camera} A camera that should be taken into account before rendered. This is the default camera by default.
        * @public
        */
        public draw(ctx: CanvasRenderingContext2D, camera: Kiwi.Camera = this.game.cameras.defaultCamera) {
            var t: Kiwi.Geom.Transform = this.entity.transform;
<<<<<<< HEAD
            var ct: Kiwi.Geom.Transform = camera.transform;
            ctx.strokeStyle = "red";
           

            ctx.strokeRect(this.rawBounds.x + ct.x, this.rawBounds.y + ct.y, this.rawBounds.width, this.rawBounds.height);
            ctx.fillRect(this.rawCenter.x + ct.x - 1, this.rawCenter.y + ct.y - 1, 3, 3);
            ctx.strokeRect(t.x + ct.x + t.rotPointX - 3, t.y + ct.y + t.rotPointY - 3, 7, 7);
            ctx.strokeStyle = "blue";
            ctx.strokeRect(this.bounds.x + ct.x, this.bounds.y + ct.y, this.bounds.width, this.bounds.height);
            ctx.strokeStyle = "green";
            ctx.strokeRect(this.hitbox.x + ct.x, this.hitbox.y + ct.y, this.hitbox.width, this.hitbox.height);
            ctx.strokeStyle = "white";
            ctx.strokeRect(this.rawHitbox.x + ct.x, this.rawHitbox.y + ct.y, this.rawHitbox.width, this.rawHitbox.height);

=======
            
            // Draw raw bounds and raw center
            ctx.strokeStyle = "red";
            ctx.strokeRect(this.rawBounds.x, this.rawBounds.y, this.rawBounds.width, this.rawBounds.height);
            ctx.fillRect(this.rawCenter.x - 1, this.rawCenter.y - 1, 3, 3);
            ctx.strokeRect(t.x + t.rotPointX - 3 , t.y + t.rotPointY - 3, 7, 7);
            
            // Draw bounds
            ctx.strokeStyle = "blue";
            ctx.strokeRect(this.bounds.x, this.bounds.y, this.bounds.width, this.bounds.height);
            
            // Draw hitbox
            ctx.strokeStyle = "green";
            ctx.strokeRect(this.hitbox.x, this.hitbox.y, this.hitbox.width, this.hitbox.height);
            
            // Draw raw hitbox
            ctx.strokeStyle = "white";
            ctx.strokeRect(this.rawHitbox.x, this.rawHitbox.y, this.rawHitbox.width, this.rawHitbox.height);
            
            // Draw world bounds
			ctx.strokeStyle = "purple";
			ctx.strokeRect(this.worldBounds.x, this.worldBounds.y, this.worldBounds.width, this.worldBounds.height);
			
			// Draw world hitbox
			ctx.strokeStyle = "cyan";
			ctx.strokeRect(this.worldHitbox.x, this.worldHitbox.y, this.worldHitbox.width, this.worldHitbox.height);
>>>>>>> e72c9dc5
        }



        /** 
        * Method which takes four Points and then converts it into a Rectangle, which represents the area those points covered.
        * The points passed can be maybe in any order, as the are checked for validity first. 
        *
        * @method extents
        * @param topLeftPoint {Kiwi.Geom.Point} The top left Point that the Rectangle should have.
        * @param topRightPoint {Kiwi.Geom.Point} The top right Point that the Rectangle should have.
        * @param bottomRightPoint {Kiwi.Geom.Point} The bottom right Point that the Rectangle should have.
        * @param bottomLeftPoint {Kiwi.Geom.Point} The bottom left Point that the Rectangle should have.
        * @return {Kiwi.Geom.Rectangle} The new Rectangle that represents the area the points covered.
        * @return Rectangle
        */
        public extents(topLeftPoint:Kiwi.Geom.Point, topRightPoint:Kiwi.Geom.Point, bottomRightPoint:Kiwi.Geom.Point, bottomLeftPoint:Kiwi.Geom.Point):Kiwi.Geom.Rectangle {
            var left: number = Math.min(topLeftPoint.x, topRightPoint.x, bottomRightPoint.x, bottomLeftPoint.x);
            var right: number = Math.max(topLeftPoint.x, topRightPoint.x, bottomRightPoint.x, bottomLeftPoint.x);
            var top: number = Math.min(topLeftPoint.y, topRightPoint.y, bottomRightPoint.y, bottomLeftPoint.y);
            var bottom: number = Math.max(topLeftPoint.y, topRightPoint.y, bottomRightPoint.y, bottomLeftPoint.y);

            return new Kiwi.Geom.Rectangle(left, top, right - left, bottom - top);

        }



        /**
        * Destroys this component and all of the links it may have to other objects.
        * @method destroy
        * @public
        */
        public destroy() {
            super.destroy();
            delete this.entity;
        }
	

    }

}

<|MERGE_RESOLUTION|>--- conflicted
+++ resolved
@@ -435,40 +435,24 @@
         */
         public draw(ctx: CanvasRenderingContext2D, camera: Kiwi.Camera = this.game.cameras.defaultCamera) {
             var t: Kiwi.Geom.Transform = this.entity.transform;
-<<<<<<< HEAD
             var ct: Kiwi.Geom.Transform = camera.transform;
+            
+            // Draw raw bounds and raw center
             ctx.strokeStyle = "red";
-           
-
-            ctx.strokeRect(this.rawBounds.x + ct.x, this.rawBounds.y + ct.y, this.rawBounds.width, this.rawBounds.height);
             ctx.fillRect(this.rawCenter.x + ct.x - 1, this.rawCenter.y + ct.y - 1, 3, 3);
             ctx.strokeRect(t.x + ct.x + t.rotPointX - 3, t.y + ct.y + t.rotPointY - 3, 7, 7);
+            
+            // Draw bounds
             ctx.strokeStyle = "blue";
             ctx.strokeRect(this.bounds.x + ct.x, this.bounds.y + ct.y, this.bounds.width, this.bounds.height);
+            
+            // Draw hitbox
             ctx.strokeStyle = "green";
             ctx.strokeRect(this.hitbox.x + ct.x, this.hitbox.y + ct.y, this.hitbox.width, this.hitbox.height);
+            
+            // Draw raw hitbox
             ctx.strokeStyle = "white";
             ctx.strokeRect(this.rawHitbox.x + ct.x, this.rawHitbox.y + ct.y, this.rawHitbox.width, this.rawHitbox.height);
-
-=======
-            
-            // Draw raw bounds and raw center
-            ctx.strokeStyle = "red";
-            ctx.strokeRect(this.rawBounds.x, this.rawBounds.y, this.rawBounds.width, this.rawBounds.height);
-            ctx.fillRect(this.rawCenter.x - 1, this.rawCenter.y - 1, 3, 3);
-            ctx.strokeRect(t.x + t.rotPointX - 3 , t.y + t.rotPointY - 3, 7, 7);
-            
-            // Draw bounds
-            ctx.strokeStyle = "blue";
-            ctx.strokeRect(this.bounds.x, this.bounds.y, this.bounds.width, this.bounds.height);
-            
-            // Draw hitbox
-            ctx.strokeStyle = "green";
-            ctx.strokeRect(this.hitbox.x, this.hitbox.y, this.hitbox.width, this.hitbox.height);
-            
-            // Draw raw hitbox
-            ctx.strokeStyle = "white";
-            ctx.strokeRect(this.rawHitbox.x, this.rawHitbox.y, this.rawHitbox.width, this.rawHitbox.height);
             
             // Draw world bounds
 			ctx.strokeStyle = "purple";
@@ -477,7 +461,6 @@
 			// Draw world hitbox
 			ctx.strokeStyle = "cyan";
 			ctx.strokeRect(this.worldHitbox.x, this.worldHitbox.y, this.worldHitbox.width, this.worldHitbox.height);
->>>>>>> e72c9dc5
         }
 
 
